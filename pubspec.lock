# Generated by pub
# See https://dart.dev/tools/pub/glossary#lockfile
packages:
  _flutterfire_internals:
    dependency: transitive
    description:
      name: _flutterfire_internals
      sha256: "7fd72d77a7487c26faab1d274af23fb008763ddc10800261abbfb2c067f183d5"
      url: "https://pub.dev"
    source: hosted
    version: "1.3.53"
  archive:
    dependency: transitive
    description:
      name: archive
      sha256: "0c64e928dcbefddecd234205422bcfc2b5e6d31be0b86fef0d0dd48d7b4c9742"
      url: "https://pub.dev"
    source: hosted
    version: "4.0.4"
  args:
    dependency: transitive
    description:
      name: args
      sha256: d0481093c50b1da8910eb0bb301626d4d8eb7284aa739614d2b394ee09e3ea04
      url: "https://pub.dev"
    source: hosted
    version: "2.7.0"
  async:
    dependency: transitive
    description:
      name: async
      sha256: d2872f9c19731c2e5f10444b14686eb7cc85c76274bd6c16e1816bff9a3bab63
      url: "https://pub.dev"
    source: hosted
    version: "2.12.0"
  boolean_selector:
    dependency: transitive
    description:
      name: boolean_selector
      sha256: "8aab1771e1243a5063b8b0ff68042d67334e3feab9e95b9490f9a6ebf73b42ea"
      url: "https://pub.dev"
    source: hosted
    version: "2.1.2"
  cached_network_image:
    dependency: "direct main"
    description:
      name: cached_network_image
      sha256: "28ea9690a8207179c319965c13cd8df184d5ee721ae2ce60f398ced1219cea1f"
      url: "https://pub.dev"
    source: hosted
    version: "3.3.1"
  cached_network_image_platform_interface:
    dependency: transitive
    description:
      name: cached_network_image_platform_interface
      sha256: "9e90e78ae72caa874a323d78fa6301b3fb8fa7ea76a8f96dc5b5bf79f283bf2f"
      url: "https://pub.dev"
    source: hosted
    version: "4.0.0"
  cached_network_image_web:
    dependency: transitive
    description:
      name: cached_network_image_web
      sha256: "205d6a9f1862de34b93184f22b9d2d94586b2f05c581d546695e3d8f6a805cd7"
      url: "https://pub.dev"
    source: hosted
    version: "1.2.0"
  characters:
    dependency: transitive
    description:
      name: characters
      sha256: f71061c654a3380576a52b451dd5532377954cf9dbd272a78fc8479606670803
      url: "https://pub.dev"
    source: hosted
    version: "1.4.0"
  checked_yaml:
    dependency: transitive
    description:
      name: checked_yaml
      sha256: feb6bed21949061731a7a75fc5d2aa727cf160b91af9a3e464c5e3a32e28b5ff
      url: "https://pub.dev"
    source: hosted
    version: "2.0.3"
  cli_util:
    dependency: transitive
    description:
      name: cli_util
      sha256: ff6785f7e9e3c38ac98b2fb035701789de90154024a75b6cb926445e83197d1c
      url: "https://pub.dev"
    source: hosted
    version: "0.4.2"
  clock:
    dependency: transitive
    description:
      name: clock
      sha256: fddb70d9b5277016c77a80201021d40a2247104d9f4aa7bab7157b7e3f05b84b
      url: "https://pub.dev"
    source: hosted
    version: "1.1.2"
  collection:
    dependency: "direct main"
    description:
      name: collection
      sha256: "2f5709ae4d3d59dd8f7cd309b4e023046b57d8a6c82130785d2b0e5868084e76"
      url: "https://pub.dev"
    source: hosted
    version: "1.19.1"
  cross_file:
    dependency: transitive
    description:
      name: cross_file
      sha256: "7caf6a750a0c04effbb52a676dce9a4a592e10ad35c34d6d2d0e4811160d5670"
      url: "https://pub.dev"
    source: hosted
    version: "0.3.4+2"
  crypto:
    dependency: transitive
    description:
      name: crypto
      sha256: "1e445881f28f22d6140f181e07737b22f1e099a5e1ff94b0af2f9e4a463f4855"
      url: "https://pub.dev"
    source: hosted
    version: "3.0.6"
  cupertino_icons:
    dependency: "direct main"
    description:
      name: cupertino_icons
      sha256: ba631d1c7f7bef6b729a622b7b752645a2d076dba9976925b8f25725a30e1ee6
      url: "https://pub.dev"
    source: hosted
    version: "1.0.8"
  device_info_plus:
    dependency: "direct main"
    description:
      name: device_info_plus
      sha256: a7fd703482b391a87d60b6061d04dfdeab07826b96f9abd8f5ed98068acc0074
      url: "https://pub.dev"
    source: hosted
    version: "10.1.2"
  device_info_plus_platform_interface:
    dependency: transitive
    description:
      name: device_info_plus_platform_interface
      sha256: "0b04e02b30791224b31969eb1b50d723498f402971bff3630bca2ba839bd1ed2"
      url: "https://pub.dev"
    source: hosted
    version: "7.0.2"
  equatable:
    dependency: transitive
    description:
      name: equatable
      sha256: "567c64b3cb4cf82397aac55f4f0cbd3ca20d77c6c03bedbc4ceaddc08904aef7"
      url: "https://pub.dev"
    source: hosted
    version: "2.0.7"
  fake_async:
    dependency: transitive
    description:
      name: fake_async
      sha256: "6a95e56b2449df2273fd8c45a662d6947ce1ebb7aafe80e550a3f68297f3cacc"
      url: "https://pub.dev"
    source: hosted
    version: "1.3.2"
  ffi:
    dependency: transitive
    description:
      name: ffi
      sha256: "289279317b4b16eb2bb7e271abccd4bf84ec9bdcbe999e278a94b804f5630418"
      url: "https://pub.dev"
    source: hosted
    version: "2.1.4"
  file:
    dependency: transitive
    description:
      name: file
      sha256: a3b4f84adafef897088c160faf7dfffb7696046cb13ae90b508c2cbc95d3b8d4
      url: "https://pub.dev"
    source: hosted
    version: "7.0.1"
  file_selector_linux:
    dependency: transitive
    description:
      name: file_selector_linux
      sha256: "54cbbd957e1156d29548c7d9b9ec0c0ebb6de0a90452198683a7d23aed617a33"
      url: "https://pub.dev"
    source: hosted
    version: "0.9.3+2"
  file_selector_macos:
    dependency: transitive
    description:
      name: file_selector_macos
      sha256: "271ab9986df0c135d45c3cdb6bd0faa5db6f4976d3e4b437cf7d0f258d941bfc"
      url: "https://pub.dev"
    source: hosted
    version: "0.9.4+2"
  file_selector_platform_interface:
    dependency: transitive
    description:
      name: file_selector_platform_interface
      sha256: a3994c26f10378a039faa11de174d7b78eb8f79e4dd0af2a451410c1a5c3f66b
      url: "https://pub.dev"
    source: hosted
    version: "2.6.2"
  file_selector_windows:
    dependency: transitive
    description:
      name: file_selector_windows
      sha256: "320fcfb6f33caa90f0b58380489fc5ac05d99ee94b61aa96ec2bff0ba81d3c2b"
      url: "https://pub.dev"
    source: hosted
    version: "0.9.3+4"
  firebase_auth:
    dependency: "direct main"
    description:
      name: firebase_auth
      sha256: "91587615d7d9165c65a030426e3cf40bbec37c486f52ff654af17aba5be3d208"
      url: "https://pub.dev"
    source: hosted
    version: "5.5.1"
  firebase_auth_platform_interface:
    dependency: transitive
    description:
      name: firebase_auth_platform_interface
      sha256: "1dcf1dbdd90fe97fa37ab3631b561bf584adb88f6be0b0dd915fff799ad53192"
      url: "https://pub.dev"
    source: hosted
    version: "7.6.1"
  firebase_auth_web:
    dependency: transitive
    description:
      name: firebase_auth_web
      sha256: "3774cb13547e28b180fed2a5e696b4b36f97f4b1fadc7b04a0200e5009344d98"
      url: "https://pub.dev"
    source: hosted
    version: "5.14.1"
  firebase_core:
    dependency: "direct main"
    description:
      name: firebase_core
      sha256: f4d8f49574a4e396f34567f3eec4d38ab9c3910818dec22ca42b2a467c685d8b
      url: "https://pub.dev"
    source: hosted
    version: "3.12.1"
  firebase_core_platform_interface:
    dependency: transitive
    description:
      name: firebase_core_platform_interface
      sha256: d7253d255ff10f85cfd2adaba9ac17bae878fa3ba577462451163bd9f1d1f0bf
      url: "https://pub.dev"
    source: hosted
    version: "5.4.0"
  firebase_core_web:
    dependency: transitive
    description:
      name: firebase_core_web
      sha256: faa5a76f6380a9b90b53bc3bdcb85bc7926a382e0709b9b5edac9f7746651493
      url: "https://pub.dev"
    source: hosted
    version: "2.21.1"
  fl_chart:
    dependency: "direct main"
    description:
      name: fl_chart
      sha256: c1e26c7e48496be85104c16c040950b0436674cdf0737f3f6e95511b2529b592
      url: "https://pub.dev"
    source: hosted
    version: "0.63.0"
  flutter:
    dependency: "direct main"
    description: flutter
    source: sdk
    version: "0.0.0"
  flutter_cache_manager:
    dependency: "direct main"
    description:
      name: flutter_cache_manager
      sha256: "8207f27539deb83732fdda03e259349046a39a4c767269285f449ade355d54ba"
      url: "https://pub.dev"
    source: hosted
    version: "3.3.1"
  flutter_colorpicker:
    dependency: "direct main"
    description:
      name: flutter_colorpicker
      sha256: "969de5f6f9e2a570ac660fb7b501551451ea2a1ab9e2097e89475f60e07816ea"
      url: "https://pub.dev"
    source: hosted
    version: "1.1.0"
  flutter_launcher_icons:
    dependency: "direct dev"
    description:
      name: flutter_launcher_icons
      sha256: "526faf84284b86a4cb36d20a5e45147747b7563d921373d4ee0559c54fcdbcea"
      url: "https://pub.dev"
    source: hosted
    version: "0.13.1"
  flutter_lints:
    dependency: "direct dev"
    description:
      name: flutter_lints
      sha256: "5398f14efa795ffb7a33e9b6a08798b26a180edac4ad7db3f231e40f82ce11e1"
      url: "https://pub.dev"
    source: hosted
    version: "5.0.0"
  flutter_plugin_android_lifecycle:
    dependency: transitive
    description:
      name: flutter_plugin_android_lifecycle
      sha256: "5a1e6fb2c0561958d7e4c33574674bda7b77caaca7a33b758876956f2902eea3"
      url: "https://pub.dev"
    source: hosted
    version: "2.0.27"
  flutter_screenutil:
    dependency: "direct main"
    description:
      name: flutter_screenutil
      sha256: "8239210dd68bee6b0577aa4a090890342d04a136ce1c81f98ee513fc0ce891de"
      url: "https://pub.dev"
    source: hosted
    version: "5.9.3"
  flutter_test:
    dependency: "direct dev"
    description: flutter
    source: sdk
    version: "0.0.0"
  flutter_web_plugins:
    dependency: transitive
    description: flutter
    source: sdk
    version: "0.0.0"
  google_fonts:
    dependency: "direct main"
    description:
      name: google_fonts
      sha256: "2776c66b3e97c6cdd58d1bd3281548b074b64f1fd5c8f82391f7456e38849567"
      url: "https://pub.dev"
    source: hosted
    version: "4.0.5"
  google_identity_services_web:
    dependency: transitive
    description:
      name: google_identity_services_web
      sha256: "55580f436822d64c8ff9a77e37d61f5fb1e6c7ec9d632a43ee324e2a05c3c6c9"
      url: "https://pub.dev"
    source: hosted
    version: "0.3.3"
  google_sign_in:
    dependency: "direct main"
    description:
      name: google_sign_in
      sha256: d0a2c3bcb06e607bb11e4daca48bd4b6120f0bbc4015ccebbe757d24ea60ed2a
      url: "https://pub.dev"
    source: hosted
    version: "6.3.0"
  google_sign_in_android:
    dependency: transitive
    description:
      name: google_sign_in_android
      sha256: "4e52c64366bdb3fe758f683b088ee514cc7a95e69c52b5ee9fc5919e1683d21b"
      url: "https://pub.dev"
    source: hosted
    version: "6.2.0"
  google_sign_in_ios:
    dependency: transitive
    description:
      name: google_sign_in_ios
      sha256: "29cd125f58f50ceb40e8253d3c0209e321eee3e5df16cd6d262495f7cad6a2bd"
      url: "https://pub.dev"
    source: hosted
    version: "5.8.1"
  google_sign_in_platform_interface:
    dependency: transitive
    description:
      name: google_sign_in_platform_interface
      sha256: "5f6f79cf139c197261adb6ac024577518ae48fdff8e53205c5373b5f6430a8aa"
      url: "https://pub.dev"
    source: hosted
    version: "2.5.0"
  google_sign_in_web:
    dependency: transitive
    description:
      name: google_sign_in_web
      sha256: "460547beb4962b7623ac0fb8122d6b8268c951cf0b646dd150d60498430e4ded"
      url: "https://pub.dev"
    source: hosted
    version: "0.12.4+4"
  http:
    dependency: "direct main"
    description:
      name: http
      sha256: fe7ab022b76f3034adc518fb6ea04a82387620e19977665ea18d30a1cf43442f
      url: "https://pub.dev"
    source: hosted
    version: "1.3.0"
  http_parser:
    dependency: transitive
    description:
      name: http_parser
      sha256: "178d74305e7866013777bab2c3d8726205dc5a4dd935297175b19a23a2e66571"
      url: "https://pub.dev"
    source: hosted
    version: "4.1.2"
  image:
    dependency: "direct main"
    description:
      name: image
      sha256: "13d3349ace88f12f4a0d175eb5c12dcdd39d35c4c109a8a13dfeb6d0bd9e31c3"
      url: "https://pub.dev"
    source: hosted
    version: "4.5.3"
  image_picker:
    dependency: "direct main"
    description:
      name: image_picker
      sha256: "021834d9c0c3de46bf0fe40341fa07168407f694d9b2bb18d532dc1261867f7a"
      url: "https://pub.dev"
    source: hosted
    version: "1.1.2"
  image_picker_android:
    dependency: transitive
    description:
      name: image_picker_android
      sha256: "8bd392ba8b0c8957a157ae0dc9fcf48c58e6c20908d5880aea1d79734df090e9"
      url: "https://pub.dev"
    source: hosted
    version: "0.8.12+22"
  image_picker_for_web:
    dependency: transitive
    description:
      name: image_picker_for_web
      sha256: "717eb042ab08c40767684327be06a5d8dbb341fe791d514e4b92c7bbe1b7bb83"
      url: "https://pub.dev"
    source: hosted
    version: "3.0.6"
  image_picker_ios:
    dependency: transitive
    description:
      name: image_picker_ios
      sha256: "05da758e67bc7839e886b3959848aa6b44ff123ab4b28f67891008afe8ef9100"
      url: "https://pub.dev"
    source: hosted
    version: "0.8.12+2"
  image_picker_linux:
    dependency: transitive
    description:
      name: image_picker_linux
      sha256: "34a65f6740df08bbbeb0a1abd8e6d32107941fd4868f67a507b25601651022c9"
      url: "https://pub.dev"
    source: hosted
    version: "0.2.1+2"
  image_picker_macos:
    dependency: transitive
    description:
      name: image_picker_macos
      sha256: "1b90ebbd9dcf98fb6c1d01427e49a55bd96b5d67b8c67cf955d60a5de74207c1"
      url: "https://pub.dev"
    source: hosted
    version: "0.2.1+2"
  image_picker_platform_interface:
    dependency: transitive
    description:
      name: image_picker_platform_interface
      sha256: "886d57f0be73c4b140004e78b9f28a8914a09e50c2d816bdd0520051a71236a0"
      url: "https://pub.dev"
    source: hosted
    version: "2.10.1"
  image_picker_windows:
    dependency: transitive
    description:
      name: image_picker_windows
      sha256: "6ad07afc4eb1bc25f3a01084d28520496c4a3bb0cb13685435838167c9dcedeb"
      url: "https://pub.dev"
    source: hosted
    version: "0.2.1+1"
  intl:
    dependency: "direct main"
    description:
      name: intl
<<<<<<< HEAD
      sha256: "3bc132a9dbce73a7e4a21a17d06e1878839ffbf975568bc875c60537824b0c4d"
      url: "https://pub.dev"
    source: hosted
    version: "0.18.1"
=======
      sha256: "3df61194eb431efc39c4ceba583b95633a403f46c9fd341e550ce0bfa50e9aa5"
      url: "https://pub.dev"
    source: hosted
    version: "0.20.2"
>>>>>>> 2c2c9374
  json_annotation:
    dependency: transitive
    description:
      name: json_annotation
      sha256: "1ce844379ca14835a50d2f019a3099f419082cfdd231cd86a142af94dd5c6bb1"
      url: "https://pub.dev"
    source: hosted
    version: "4.9.0"
  leak_tracker:
    dependency: transitive
    description:
      name: leak_tracker
      sha256: c35baad643ba394b40aac41080300150a4f08fd0fd6a10378f8f7c6bc161acec
      url: "https://pub.dev"
    source: hosted
    version: "10.0.8"
  leak_tracker_flutter_testing:
    dependency: transitive
    description:
      name: leak_tracker_flutter_testing
      sha256: f8b613e7e6a13ec79cfdc0e97638fddb3ab848452eff057653abd3edba760573
      url: "https://pub.dev"
    source: hosted
    version: "3.0.9"
  leak_tracker_testing:
    dependency: transitive
    description:
      name: leak_tracker_testing
      sha256: "6ba465d5d76e67ddf503e1161d1f4a6bc42306f9d66ca1e8f079a47290fb06d3"
      url: "https://pub.dev"
    source: hosted
    version: "3.0.1"
  lints:
    dependency: transitive
    description:
      name: lints
      sha256: c35bb79562d980e9a453fc715854e1ed39e24e7d0297a880ef54e17f9874a9d7
      url: "https://pub.dev"
    source: hosted
    version: "5.1.1"
  matcher:
    dependency: transitive
    description:
      name: matcher
      sha256: dc58c723c3c24bf8d3e2d3ad3f2f9d7bd9cf43ec6feaa64181775e60190153f2
      url: "https://pub.dev"
    source: hosted
    version: "0.12.17"
  material_color_utilities:
    dependency: transitive
    description:
      name: material_color_utilities
      sha256: f7142bb1154231d7ea5f96bc7bde4bda2a0945d2806bb11670e30b850d56bdec
      url: "https://pub.dev"
    source: hosted
    version: "0.11.1"
  meta:
    dependency: transitive
    description:
      name: meta
      sha256: e3641ec5d63ebf0d9b41bd43201a66e3fc79a65db5f61fc181f04cd27aab950c
      url: "https://pub.dev"
    source: hosted
    version: "1.16.0"
  mime:
    dependency: transitive
    description:
      name: mime
      sha256: "41a20518f0cb1256669420fdba0cd90d21561e560ac240f26ef8322e45bb7ed6"
      url: "https://pub.dev"
    source: hosted
    version: "2.0.0"
  mobile_scanner:
    dependency: "direct main"
    description:
      name: mobile_scanner
      sha256: "9cb9e371ee9b5b548714f9ab5fd33b530d799745c83d5729ecd1e8ab2935dbd1"
      url: "https://pub.dev"
    source: hosted
    version: "6.0.7"
  nested:
    dependency: transitive
    description:
      name: nested
      sha256: "03bac4c528c64c95c722ec99280375a6f2fc708eec17c7b3f07253b626cd2a20"
      url: "https://pub.dev"
    source: hosted
    version: "1.0.0"
  octo_image:
    dependency: transitive
    description:
      name: octo_image
      sha256: "34faa6639a78c7e3cbe79be6f9f96535867e879748ade7d17c9b1ae7536293bd"
      url: "https://pub.dev"
    source: hosted
    version: "2.1.0"
  path:
    dependency: "direct main"
    description:
      name: path
      sha256: "75cca69d1490965be98c73ceaea117e8a04dd21217b37b292c9ddbec0d955bc5"
      url: "https://pub.dev"
    source: hosted
    version: "1.9.1"
  path_provider:
    dependency: transitive
    description:
      name: path_provider
      sha256: "50c5dd5b6e1aaf6fb3a78b33f6aa3afca52bf903a8a5298f53101fdaee55bbcd"
      url: "https://pub.dev"
    source: hosted
    version: "2.1.5"
  path_provider_android:
    dependency: transitive
    description:
      name: path_provider_android
      sha256: "0ca7359dad67fd7063cb2892ab0c0737b2daafd807cf1acecd62374c8fae6c12"
      url: "https://pub.dev"
    source: hosted
    version: "2.2.16"
  path_provider_foundation:
    dependency: transitive
    description:
      name: path_provider_foundation
      sha256: "4843174df4d288f5e29185bd6e72a6fbdf5a4a4602717eed565497429f179942"
      url: "https://pub.dev"
    source: hosted
    version: "2.4.1"
  path_provider_linux:
    dependency: transitive
    description:
      name: path_provider_linux
      sha256: f7a1fe3a634fe7734c8d3f2766ad746ae2a2884abe22e241a8b301bf5cac3279
      url: "https://pub.dev"
    source: hosted
    version: "2.2.1"
  path_provider_platform_interface:
    dependency: transitive
    description:
      name: path_provider_platform_interface
      sha256: "88f5779f72ba699763fa3a3b06aa4bf6de76c8e5de842cf6f29e2e06476c2334"
      url: "https://pub.dev"
    source: hosted
    version: "2.1.2"
  path_provider_windows:
    dependency: transitive
    description:
      name: path_provider_windows
      sha256: bd6f00dbd873bfb70d0761682da2b3a2c2fccc2b9e84c495821639601d81afe7
      url: "https://pub.dev"
    source: hosted
    version: "2.3.0"
  permission_handler:
    dependency: "direct main"
    description:
      name: permission_handler
      sha256: bc56bfe9d3f44c3c612d8d393bd9b174eb796d706759f9b495ac254e4294baa5
      url: "https://pub.dev"
    source: hosted
    version: "10.4.5"
  permission_handler_android:
    dependency: transitive
    description:
      name: permission_handler_android
      sha256: "59c6322171c29df93a22d150ad95f3aa19ed86542eaec409ab2691b8f35f9a47"
      url: "https://pub.dev"
    source: hosted
    version: "10.3.6"
  permission_handler_apple:
    dependency: transitive
    description:
      name: permission_handler_apple
      sha256: "99e220bce3f8877c78e4ace901082fb29fa1b4ebde529ad0932d8d664b34f3f5"
      url: "https://pub.dev"
    source: hosted
    version: "9.1.4"
  permission_handler_platform_interface:
    dependency: transitive
    description:
      name: permission_handler_platform_interface
      sha256: "6760eb5ef34589224771010805bea6054ad28453906936f843a8cc4d3a55c4a4"
      url: "https://pub.dev"
    source: hosted
    version: "3.12.0"
  permission_handler_windows:
    dependency: transitive
    description:
      name: permission_handler_windows
      sha256: cc074aace208760f1eee6aa4fae766b45d947df85bc831cde77009cdb4720098
      url: "https://pub.dev"
    source: hosted
    version: "0.1.3"
  petitparser:
    dependency: transitive
    description:
      name: petitparser
      sha256: "07c8f0b1913bcde1ff0d26e57ace2f3012ccbf2b204e070290dad3bb22797646"
      url: "https://pub.dev"
    source: hosted
    version: "6.1.0"
  platform:
    dependency: transitive
    description:
      name: platform
      sha256: "5d6b1b0036a5f331ebc77c850ebc8506cbc1e9416c27e59b439f917a902a4984"
      url: "https://pub.dev"
    source: hosted
    version: "3.1.6"
  plugin_platform_interface:
    dependency: transitive
    description:
      name: plugin_platform_interface
      sha256: "4820fbfdb9478b1ebae27888254d445073732dae3d6ea81f0b7e06d5dedc3f02"
      url: "https://pub.dev"
    source: hosted
    version: "2.1.8"
  posix:
    dependency: transitive
    description:
      name: posix
      sha256: a0117dc2167805aa9125b82eee515cc891819bac2f538c83646d355b16f58b9a
      url: "https://pub.dev"
    source: hosted
    version: "6.0.1"
  provider:
    dependency: "direct main"
    description:
      name: provider
      sha256: c8a055ee5ce3fd98d6fc872478b03823ffdb448699c6ebdbbc71d59b596fd48c
      url: "https://pub.dev"
    source: hosted
    version: "6.1.2"
  rxdart:
    dependency: transitive
    description:
      name: rxdart
      sha256: "0c7c0cedd93788d996e33041ffecda924cc54389199cde4e6a34b440f50044cb"
      url: "https://pub.dev"
    source: hosted
    version: "0.27.7"
  shared_preferences:
    dependency: "direct main"
    description:
      name: shared_preferences
      sha256: "6e8bf70b7fef813df4e9a36f658ac46d107db4b4cfe1048b477d4e453a8159f5"
      url: "https://pub.dev"
    source: hosted
    version: "2.5.3"
  shared_preferences_android:
    dependency: transitive
    description:
      name: shared_preferences_android
      sha256: "3ec7210872c4ba945e3244982918e502fa2bfb5230dff6832459ca0e1879b7ad"
      url: "https://pub.dev"
    source: hosted
    version: "2.4.8"
  shared_preferences_foundation:
    dependency: transitive
    description:
      name: shared_preferences_foundation
      sha256: "6a52cfcdaeac77cad8c97b539ff688ccfc458c007b4db12be584fbe5c0e49e03"
      url: "https://pub.dev"
    source: hosted
    version: "2.5.4"
  shared_preferences_linux:
    dependency: transitive
    description:
      name: shared_preferences_linux
      sha256: "580abfd40f415611503cae30adf626e6656dfb2f0cee8f465ece7b6defb40f2f"
      url: "https://pub.dev"
    source: hosted
    version: "2.4.1"
  shared_preferences_platform_interface:
    dependency: transitive
    description:
      name: shared_preferences_platform_interface
      sha256: "57cbf196c486bc2cf1f02b85784932c6094376284b3ad5779d1b1c6c6a816b80"
      url: "https://pub.dev"
    source: hosted
    version: "2.4.1"
  shared_preferences_web:
    dependency: transitive
    description:
      name: shared_preferences_web
      sha256: c49bd060261c9a3f0ff445892695d6212ff603ef3115edbb448509d407600019
      url: "https://pub.dev"
    source: hosted
    version: "2.4.3"
  shared_preferences_windows:
    dependency: transitive
    description:
      name: shared_preferences_windows
      sha256: "94ef0f72b2d71bc3e700e025db3710911bd51a71cefb65cc609dd0d9a982e3c1"
      url: "https://pub.dev"
    source: hosted
    version: "2.4.1"
  sign_in_with_apple:
    dependency: "direct main"
    description:
      name: sign_in_with_apple
      sha256: e84a62e17b7e463abf0a64ce826c2cd1f0b72dff07b7b275e32d5302d76fb4c5
      url: "https://pub.dev"
    source: hosted
    version: "6.1.4"
  sign_in_with_apple_platform_interface:
    dependency: transitive
    description:
      name: sign_in_with_apple_platform_interface
      sha256: c2ef2ce6273fce0c61acd7e9ff5be7181e33d7aa2b66508b39418b786cca2119
      url: "https://pub.dev"
    source: hosted
    version: "1.1.0"
  sign_in_with_apple_web:
    dependency: transitive
    description:
      name: sign_in_with_apple_web
      sha256: "2f7c38368f49e3f2043bca4b46a4a61aaae568c140a79aa0675dc59ad0ca49bc"
      url: "https://pub.dev"
    source: hosted
    version: "2.1.1"
  sky_engine:
    dependency: transitive
    description: flutter
    source: sdk
    version: "0.0.0"
  source_span:
    dependency: transitive
    description:
      name: source_span
      sha256: "254ee5351d6cb365c859e20ee823c3bb479bf4a293c22d17a9f1bf144ce86f7c"
      url: "https://pub.dev"
    source: hosted
    version: "1.10.1"
  sqflite:
    dependency: "direct main"
    description:
      name: sqflite
      sha256: e2297b1da52f127bc7a3da11439985d9b536f75070f3325e62ada69a5c585d03
      url: "https://pub.dev"
    source: hosted
    version: "2.4.2"
  sqflite_android:
    dependency: transitive
    description:
      name: sqflite_android
      sha256: "2b3070c5fa881839f8b402ee4a39c1b4d561704d4ebbbcfb808a119bc2a1701b"
      url: "https://pub.dev"
    source: hosted
    version: "2.4.1"
  sqflite_common:
    dependency: transitive
    description:
      name: sqflite_common
      sha256: "84731e8bfd8303a3389903e01fb2141b6e59b5973cacbb0929021df08dddbe8b"
      url: "https://pub.dev"
    source: hosted
    version: "2.5.5"
  sqflite_darwin:
    dependency: transitive
    description:
      name: sqflite_darwin
      sha256: "279832e5cde3fe99e8571879498c9211f3ca6391b0d818df4e17d9fff5c6ccb3"
      url: "https://pub.dev"
    source: hosted
    version: "2.4.2"
  sqflite_platform_interface:
    dependency: transitive
    description:
      name: sqflite_platform_interface
      sha256: "8dd4515c7bdcae0a785b0062859336de775e8c65db81ae33dd5445f35be61920"
      url: "https://pub.dev"
    source: hosted
    version: "2.4.0"
  stack_trace:
    dependency: transitive
    description:
      name: stack_trace
      sha256: "8b27215b45d22309b5cddda1aa2b19bdfec9df0e765f2de506401c071d38d1b1"
      url: "https://pub.dev"
    source: hosted
    version: "1.12.1"
  stream_channel:
    dependency: transitive
    description:
      name: stream_channel
      sha256: "969e04c80b8bcdf826f8f16579c7b14d780458bd97f56d107d3950fdbeef059d"
      url: "https://pub.dev"
    source: hosted
    version: "2.1.4"
  string_scanner:
    dependency: transitive
    description:
      name: string_scanner
      sha256: "921cd31725b72fe181906c6a94d987c78e3b98c2e205b397ea399d4054872b43"
      url: "https://pub.dev"
    source: hosted
    version: "1.4.1"
  synchronized:
    dependency: transitive
    description:
      name: synchronized
      sha256: "0669c70faae6270521ee4f05bffd2919892d42d1276e6c495be80174b6bc0ef6"
      url: "https://pub.dev"
    source: hosted
    version: "3.3.1"
  term_glyph:
    dependency: transitive
    description:
      name: term_glyph
      sha256: "7f554798625ea768a7518313e58f83891c7f5024f88e46e7182a4558850a4b8e"
      url: "https://pub.dev"
    source: hosted
    version: "1.2.2"
  test_api:
    dependency: transitive
    description:
      name: test_api
      sha256: fb31f383e2ee25fbbfe06b40fe21e1e458d14080e3c67e7ba0acfde4df4e0bbd
      url: "https://pub.dev"
    source: hosted
    version: "0.7.4"
  typed_data:
    dependency: transitive
    description:
      name: typed_data
      sha256: f9049c039ebfeb4cf7a7104a675823cd72dba8297f264b6637062516699fa006
      url: "https://pub.dev"
    source: hosted
    version: "1.4.0"
  uuid:
    dependency: "direct main"
    description:
      name: uuid
      sha256: "648e103079f7c64a36dc7d39369cabb358d377078a051d6ae2ad3aa539519313"
      url: "https://pub.dev"
    source: hosted
    version: "3.0.7"
  vector_math:
    dependency: transitive
    description:
      name: vector_math
      sha256: "80b3257d1492ce4d091729e3a67a60407d227c27241d6927be0130c98e741803"
      url: "https://pub.dev"
    source: hosted
    version: "2.1.4"
  vm_service:
    dependency: transitive
    description:
      name: vm_service
      sha256: "0968250880a6c5fe7edc067ed0a13d4bae1577fe2771dcf3010d52c4a9d3ca14"
      url: "https://pub.dev"
    source: hosted
    version: "14.3.1"
  web:
    dependency: transitive
    description:
      name: web
      sha256: "868d88a33d8a87b18ffc05f9f030ba328ffefba92d6c127917a2ba740f9cfe4a"
      url: "https://pub.dev"
    source: hosted
    version: "1.1.1"
  win32:
    dependency: transitive
    description:
      name: win32
      sha256: dc6ecaa00a7c708e5b4d10ee7bec8c270e9276dfcab1783f57e9962d7884305f
      url: "https://pub.dev"
    source: hosted
    version: "5.12.0"
  win32_registry:
    dependency: transitive
    description:
      name: win32_registry
      sha256: "21ec76dfc731550fd3e2ce7a33a9ea90b828fdf19a5c3bcf556fa992cfa99852"
      url: "https://pub.dev"
    source: hosted
    version: "1.1.5"
  xdg_directories:
    dependency: transitive
    description:
      name: xdg_directories
      sha256: "7a3f37b05d989967cdddcbb571f1ea834867ae2faa29725fd085180e0883aa15"
      url: "https://pub.dev"
    source: hosted
    version: "1.1.0"
  xml:
    dependency: transitive
    description:
      name: xml
      sha256: b015a8ad1c488f66851d762d3090a21c600e479dc75e68328c52774040cf9226
      url: "https://pub.dev"
    source: hosted
    version: "6.5.0"
  yaml:
    dependency: transitive
    description:
      name: yaml
      sha256: b9da305ac7c39faa3f030eccd175340f968459dae4af175130b3fc47e40d76ce
      url: "https://pub.dev"
    source: hosted
    version: "3.1.3"
sdks:
  dart: ">=3.7.2 <4.0.0"
  flutter: ">=3.27.0"<|MERGE_RESOLUTION|>--- conflicted
+++ resolved
@@ -41,30 +41,6 @@
       url: "https://pub.dev"
     source: hosted
     version: "2.1.2"
-  cached_network_image:
-    dependency: "direct main"
-    description:
-      name: cached_network_image
-      sha256: "28ea9690a8207179c319965c13cd8df184d5ee721ae2ce60f398ced1219cea1f"
-      url: "https://pub.dev"
-    source: hosted
-    version: "3.3.1"
-  cached_network_image_platform_interface:
-    dependency: transitive
-    description:
-      name: cached_network_image_platform_interface
-      sha256: "9e90e78ae72caa874a323d78fa6301b3fb8fa7ea76a8f96dc5b5bf79f283bf2f"
-      url: "https://pub.dev"
-    source: hosted
-    version: "4.0.0"
-  cached_network_image_web:
-    dependency: transitive
-    description:
-      name: cached_network_image_web
-      sha256: "205d6a9f1862de34b93184f22b9d2d94586b2f05c581d546695e3d8f6a805cd7"
-      url: "https://pub.dev"
-    source: hosted
-    version: "1.2.0"
   characters:
     dependency: transitive
     description:
@@ -270,14 +246,6 @@
     description: flutter
     source: sdk
     version: "0.0.0"
-  flutter_cache_manager:
-    dependency: "direct main"
-    description:
-      name: flutter_cache_manager
-      sha256: "8207f27539deb83732fdda03e259349046a39a4c767269285f449ade355d54ba"
-      url: "https://pub.dev"
-    source: hosted
-    version: "3.3.1"
   flutter_colorpicker:
     dependency: "direct main"
     description:
@@ -476,17 +444,10 @@
     dependency: "direct main"
     description:
       name: intl
-<<<<<<< HEAD
-      sha256: "3bc132a9dbce73a7e4a21a17d06e1878839ffbf975568bc875c60537824b0c4d"
-      url: "https://pub.dev"
-    source: hosted
-    version: "0.18.1"
-=======
       sha256: "3df61194eb431efc39c4ceba583b95633a403f46c9fd341e550ce0bfa50e9aa5"
       url: "https://pub.dev"
     source: hosted
     version: "0.20.2"
->>>>>>> 2c2c9374
   json_annotation:
     dependency: transitive
     description:
@@ -575,14 +536,6 @@
       url: "https://pub.dev"
     source: hosted
     version: "1.0.0"
-  octo_image:
-    dependency: transitive
-    description:
-      name: octo_image
-      sha256: "34faa6639a78c7e3cbe79be6f9f96535867e879748ade7d17c9b1ae7536293bd"
-      url: "https://pub.dev"
-    source: hosted
-    version: "2.1.0"
   path:
     dependency: "direct main"
     description:
@@ -643,42 +596,50 @@
     dependency: "direct main"
     description:
       name: permission_handler
-      sha256: bc56bfe9d3f44c3c612d8d393bd9b174eb796d706759f9b495ac254e4294baa5
-      url: "https://pub.dev"
-    source: hosted
-    version: "10.4.5"
+      sha256: "59adad729136f01ea9e35a48f5d1395e25cba6cea552249ddbe9cf950f5d7849"
+      url: "https://pub.dev"
+    source: hosted
+    version: "11.4.0"
   permission_handler_android:
     dependency: transitive
     description:
       name: permission_handler_android
-      sha256: "59c6322171c29df93a22d150ad95f3aa19ed86542eaec409ab2691b8f35f9a47"
-      url: "https://pub.dev"
-    source: hosted
-    version: "10.3.6"
+      sha256: d3971dcdd76182a0c198c096b5db2f0884b0d4196723d21a866fc4cdea057ebc
+      url: "https://pub.dev"
+    source: hosted
+    version: "12.1.0"
   permission_handler_apple:
     dependency: transitive
     description:
       name: permission_handler_apple
-      sha256: "99e220bce3f8877c78e4ace901082fb29fa1b4ebde529ad0932d8d664b34f3f5"
-      url: "https://pub.dev"
-    source: hosted
-    version: "9.1.4"
+      sha256: f84a188e79a35c687c132a0a0556c254747a08561e99ab933f12f6ca71ef3c98
+      url: "https://pub.dev"
+    source: hosted
+    version: "9.4.6"
+  permission_handler_html:
+    dependency: transitive
+    description:
+      name: permission_handler_html
+      sha256: "38f000e83355abb3392140f6bc3030660cfaef189e1f87824facb76300b4ff24"
+      url: "https://pub.dev"
+    source: hosted
+    version: "0.1.3+5"
   permission_handler_platform_interface:
     dependency: transitive
     description:
       name: permission_handler_platform_interface
-      sha256: "6760eb5ef34589224771010805bea6054ad28453906936f843a8cc4d3a55c4a4"
-      url: "https://pub.dev"
-    source: hosted
-    version: "3.12.0"
+      sha256: eb99b295153abce5d683cac8c02e22faab63e50679b937fa1bf67d58bb282878
+      url: "https://pub.dev"
+    source: hosted
+    version: "4.3.0"
   permission_handler_windows:
     dependency: transitive
     description:
       name: permission_handler_windows
-      sha256: cc074aace208760f1eee6aa4fae766b45d947df85bc831cde77009cdb4720098
-      url: "https://pub.dev"
-    source: hosted
-    version: "0.1.3"
+      sha256: "1a790728016f79a41216d88672dbc5df30e686e811ad4e698bfc51f76ad91f1e"
+      url: "https://pub.dev"
+    source: hosted
+    version: "0.2.1"
   petitparser:
     dependency: transitive
     description:
@@ -719,14 +680,6 @@
       url: "https://pub.dev"
     source: hosted
     version: "6.1.2"
-  rxdart:
-    dependency: transitive
-    description:
-      name: rxdart
-      sha256: "0c7c0cedd93788d996e33041ffecda924cc54389199cde4e6a34b440f50044cb"
-      url: "https://pub.dev"
-    source: hosted
-    version: "0.27.7"
   shared_preferences:
     dependency: "direct main"
     description:
@@ -916,14 +869,6 @@
       url: "https://pub.dev"
     source: hosted
     version: "1.4.0"
-  uuid:
-    dependency: "direct main"
-    description:
-      name: uuid
-      sha256: "648e103079f7c64a36dc7d39369cabb358d377078a051d6ae2ad3aa539519313"
-      url: "https://pub.dev"
-    source: hosted
-    version: "3.0.7"
   vector_math:
     dependency: transitive
     description:
