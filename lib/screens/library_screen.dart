--- conflicted
+++ resolved
@@ -1007,16 +1007,6 @@
 
     // Process adding to palette
     try {
-<<<<<<< HEAD
-      final paletteService = PaletteService();
-      final userId = FirebaseAuth.instance.currentUser?.uid;
-      if (userId != null) {
-        final result = await paletteService.addPaintToPaletteById(
-          paletteName,
-          userId,
-          paintId,
-          brandId,
-=======
       print("paletteName: $paletteName, paintId: $paintId, brandId: $brandId");
 
       // Use PaletteController with cache service for consistency
@@ -1072,7 +1062,6 @@
             backgroundColor: Colors.red,
             behavior: SnackBarBehavior.floating,
           ),
->>>>>>> 52c7a048
         );
       }
     } catch (e) {
