--- conflicted
+++ resolved
@@ -373,10 +373,6 @@
                       return PaletteCard(
                         palette: palette,
                         onTap: () async {
-<<<<<<< HEAD
-                          print('🎨 Pinturas en la paleta: ${palette}');
-=======
->>>>>>> 3d358c59
                           showPaletteModal(
                             context,
                             palette.name,
