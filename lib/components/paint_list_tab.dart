import 'dart:io';
import 'package:flutter/material.dart';
import 'package:image_picker/image_picker.dart';
import 'package:miniature_paint_finder/components/barcode_scanner_card.dart';
import 'package:miniature_paint_finder/components/category_card.dart';
import 'package:miniature_paint_finder/components/image_color_picker.dart';
import 'package:miniature_paint_finder/components/paint_card.dart';
import 'package:miniature_paint_finder/components/palette_card.dart';
import 'package:miniature_paint_finder/components/palette_modal.dart';
import 'package:miniature_paint_finder/components/palette_skeleton.dart';
import 'package:miniature_paint_finder/data/sample_data.dart';
import 'package:miniature_paint_finder/models/most_used_paint.dart';
import 'package:miniature_paint_finder/models/paint.dart';
import 'package:miniature_paint_finder/screens/barcode_scanner_screen.dart';
import 'package:miniature_paint_finder/services/palette_service.dart';
import 'package:miniature_paint_finder/theme/app_theme.dart';
import 'package:miniature_paint_finder/theme/app_responsive.dart';
import 'package:miniature_paint_finder/services/paint_brand_service.dart';
import 'package:miniature_paint_finder/services/paint_match_service.dart';
import 'package:miniature_paint_finder/services/color_search_service.dart';
import 'package:miniature_paint_finder/models/paint_brand.dart';
import 'package:firebase_auth/firebase_auth.dart';
import 'package:http/http.dart' as http;
import 'dart:convert';
import 'package:google_fonts/google_fonts.dart';
import 'package:miniature_paint_finder/components/add_to_wishlist_modal.dart';
import 'package:miniature_paint_finder/components/add_to_inventory_modal.dart';
import 'package:miniature_paint_finder/screens/wishlist_screen.dart';
import 'package:miniature_paint_finder/screens/inventory_screen.dart';
import 'package:provider/provider.dart';
import 'package:miniature_paint_finder/controllers/palette_controller.dart';
import 'package:flutter_screenutil/flutter_screenutil.dart';
import 'package:miniature_paint_finder/models/palette.dart';
import 'package:miniature_paint_finder/services/paint_service.dart';
import 'package:flutter/services.dart';
import 'dart:math';
import 'package:miniature_paint_finder/widgets/guest_promo_modal.dart';
import 'package:miniature_paint_finder/services/auth_service.dart';
import 'package:provider/provider.dart';
import 'package:miniature_paint_finder/services/inventory_cache_service.dart';
import 'package:miniature_paint_finder/services/wishlist_cache_service.dart';
import 'package:miniature_paint_finder/services/inventory_service.dart';

// Clase para crear el recorte diagonal en la tarjeta de promoción
class DiagonalClipper extends CustomClipper<Path> {
  @override
  Path getClip(Size size) {
    final path = Path();
    path.lineTo(0, size.height);
    path.lineTo(size.width, size.height);
    path.lineTo(size.width, 0);
    path.lineTo(size.width * 0.7, 0);
    path.close();
    return path;
  }

  @override
  bool shouldReclip(CustomClipper<Path> oldClipper) {
    return true;
  }
}

class PaintListTab extends StatefulWidget {
  const PaintListTab({super.key});

  @override
  State<PaintListTab> createState() => _PaintListTabState();
}

class _PaintListTabState extends State<PaintListTab> {
  List<MostUsedPaint>? _mostUsedPaints;
  bool _isLoadingMostUsed = false;
  String? _mostUsedError;
  bool _isProcessingSelection = false; // Nueva variable de estado
  DateTime? _mostUsedPaintsLastUpdate;

  // Cache TTL for most used paints (30 minutes)
  static const Duration _mostUsedPaintsTTL = Duration(minutes: 30);

  final Map<int, List<dynamic>> _matchingPaints = {};
  final Map<int, int> _currentPages = {};
  final Map<int, int> _totalPages = {};
  final Map<int, bool> _isLoadingMore = {};
  final Map<int, ScrollController> _scrollControllers = {};
  bool _isSavingPalette = false;
  File? _imageFile;
  String? _uploadedImageUrl;
  bool _showColorPicker = false;
  final ImagePicker _picker = ImagePicker();
  Color _selectedColor = Colors.white;
  final PaintBrandService _paintBrandService = PaintBrandService();
  final PaletteService _paletteService = PaletteService();
  final PaintService _paintService = PaintService();

  // Track both colors and selected matching paints
  List<Map<String, dynamic>> _pickedColors = [];

  // Lista de marcas de pintura y su estado de selección
  List<Map<String, dynamic>> _paintBrands = [];

  // Text controller for palette name
  final TextEditingController _paletteNameController = TextEditingController();

  // Parámetros para la creación de una paleta desde otra pantalla
  String? _pendingPaletteName;
  bool _isCreatingPaletteFromExternal = false;

  @override
  void initState() {
    super.initState();
    // Forzar una carga fresca desde la API la primera vez
    _refreshPaintBrands();
    _loadMostUsedPaints();

    // Verificar si hay argumentos para crear una paleta automáticamente
    WidgetsBinding.instance.addPostFrameCallback((_) {
      _checkForPaletteCreationArguments();
    });
  }

  @override
  void dispose() {
    _paletteNameController.dispose();
    super.dispose();
  }

  // Callback cuando se seleccionan colores de la imagen
  void _onColorsSelected(List<Map<String, dynamic>> colors) {
    // Verificar si el widget está montado antes de actualizar el estado
    if (!mounted) return;

    // Usar un post-frame callback para asegurar que las dependencias se actualicen correctamente
    WidgetsBinding.instance.addPostFrameCallback((_) {
      if (!mounted) return;

      setState(() {
        _pickedColors =
            colors.map((colorData) {
              final Color color = colorData['color'] as Color;
              final String hexCode = colorData['hexCode'] as String;

              return {'color': color, 'hexCode': hexCode};
            }).toList();
      });
    });
  }

  // Callback cuando se selecciona una imagen
  void _onImageSelected(File imageFile) {
    // Verificar si el widget está montado antes de actualizar el estado
    if (!mounted) return;

    // Usar un post-frame callback para asegurar que las dependencias se actualicen correctamente
    WidgetsBinding.instance.addPostFrameCallback((_) {
      if (!mounted) return;

      setState(() {
        if (imageFile.path.isEmpty) {
          _imageFile = null;
          _pickedColors.clear();
        } else {
          _imageFile = imageFile;
        }
      });
    });
  }

  void _onImageUploaded(String url) {
    // Verificar si el widget está montado antes de actualizar el estado
    if (!mounted) return;

    // Usar un post-frame callback para asegurar que las dependencias se actualicen correctamente
    WidgetsBinding.instance.addPostFrameCallback((_) {
      if (!mounted) return;

      setState(() {
        _uploadedImageUrl = url;
      });
    });
  }

  void _reset() {
    // Verificar si el widget está montado antes de actualizar el estado
    if (!mounted) return;

    // Usar un post-frame callback para asegurar que las dependencias se actualicen correctamente
    WidgetsBinding.instance.addPostFrameCallback((_) {
      if (!mounted) return;

      setState(() {
        _showColorPicker = false;
        _imageFile = null;
        _uploadedImageUrl = null;
        _pickedColors.clear();
      });
    });
  }

  @override
  Widget build(BuildContext context) {
    return AnimatedSwitcher(
      duration: const Duration(milliseconds: 300),
      transitionBuilder: (Widget child, Animation<double> animation) {
        return FadeTransition(
          opacity: animation,
          child: SlideTransition(
            position: Tween<Offset>(
              begin: const Offset(0.05, 0),
              end: Offset.zero,
            ).animate(animation),
            child: child,
          ),
        );
      },
      child:
          _showColorPicker
              ? _buildSearchStepsView(context)
              : _buildHomeView(context),
    );
  }

  /// Vista principal cuando no se está en modo búsqueda
  Widget _buildHomeView(BuildContext context) {
    return SingleChildScrollView(
      child: Padding(
        padding: const EdgeInsets.all(16.0),
        child: Column(
          crossAxisAlignment: CrossAxisAlignment.start,
          children: [
            // === Botón de inicio de búsqueda ===
            GestureDetector(
              onTap: () {
                setState(() {
                  _showColorPicker = true;
                  if (_isCreatingPaletteFromExternal &&
                      _pendingPaletteName != null) {
                    _paletteNameController.text = _pendingPaletteName!;
                  }
                });
              },
              child: Container(
                width: double.infinity,
                padding: const EdgeInsets.all(20),
                decoration: BoxDecoration(
                  gradient: LinearGradient(
                    colors: [AppTheme.marineBlue, AppTheme.marineBlueLight],
                    begin: Alignment.topLeft,
                    end: Alignment.bottomRight,
                  ),
                  borderRadius: BorderRadius.circular(16),
                  boxShadow: [
                    BoxShadow(
                      color: AppTheme.marineBlue.withOpacity(0.3),
                      blurRadius: 8,
                      offset: const Offset(0, 4),
                    ),
                  ],
                ),
                child: Column(
                  crossAxisAlignment: CrossAxisAlignment.start,
                  children: [
                    Row(
                      children: [
                        Container(
                          padding: const EdgeInsets.all(12),
                          decoration: BoxDecoration(
                            color: Colors.white.withOpacity(0.2),
                            borderRadius: BorderRadius.circular(12),
                          ),
                          child: const Icon(
                            Icons.color_lens,
                            color: Colors.white,
                            size: 32,
                          ),
                        ),
                        const SizedBox(width: 16),
                        const Expanded(
                          child: Column(
                            crossAxisAlignment: CrossAxisAlignment.start,
                            children: [
                              Text(
                                'Match from Image',
                                style: TextStyle(
                                  fontSize: 24,
                                  fontWeight: FontWeight.bold,
                                  color: Colors.white,
                                ),
                              ),
                              SizedBox(height: 4),
                              Text(
                                'Use a photo to find similar paints',
                                style: TextStyle(color: Colors.white),
                              ),
                            ],
                          ),
                        ),
                      ],
                    ),
                    const SizedBox(height: 20),
                    Container(
                      padding: const EdgeInsets.symmetric(
                        vertical: 12,
                        horizontal: 20,
                      ),
                      decoration: BoxDecoration(
                        color: Colors.white,
                        borderRadius: BorderRadius.circular(12),
                      ),
                      child: Row(
                        mainAxisSize: MainAxisSize.min,
                        children: [
                          Text(
                            'Start Searching',
                            style: TextStyle(
                              fontWeight: FontWeight.bold,
                              color: AppTheme.marineBlue,
                            ),
                          ),
                          const SizedBox(width: 8),
                          Icon(Icons.arrow_forward, color: AppTheme.marineBlue),
                        ],
                      ),
                    ),
                  ],
                ),
              ),
            ),

            const SizedBox(height: 24),

            // === Paint Library ===
            GestureDetector(
              onTap: () {
                Navigator.pushNamed(context, '/library');
              },
              child: Container(
                width: double.infinity,
                padding: const EdgeInsets.all(20),
                decoration: BoxDecoration(
                  gradient: LinearGradient(
                    colors: [Colors.teal, Colors.teal.shade300],
                    begin: Alignment.topLeft,
                    end: Alignment.bottomRight,
                  ),
                  borderRadius: BorderRadius.circular(16),
                  boxShadow: [
                    BoxShadow(
                      color: Colors.teal.withOpacity(0.3),
                      blurRadius: 8,
                      offset: const Offset(0, 4),
                    ),
                  ],
                ),
                child: Column(
                  crossAxisAlignment: CrossAxisAlignment.start,
                  children: [
                    Row(
                      children: [
                        Container(
                          padding: const EdgeInsets.all(12),
                          decoration: BoxDecoration(
                            color: Colors.white.withOpacity(0.2),
                            borderRadius: BorderRadius.circular(12),
                          ),
                          child: const Icon(
                            Icons.menu_book,
                            color: Colors.white,
                            size: 32,
                          ),
                        ),
                        const SizedBox(width: 16),
                        const Expanded(
                          child: Column(
                            crossAxisAlignment: CrossAxisAlignment.start,
                            children: [
                              Text(
                                'Paint Library',
                                style: TextStyle(
                                  fontSize: 24,
                                  fontWeight: FontWeight.bold,
                                  color: Colors.white,
                                ),
                              ),
                              SizedBox(height: 4),
                              Text(
                                'Browse and search all paints',
                                style: TextStyle(color: Colors.white),
                              ),
                            ],
                          ),
                        ),
                      ],
                    ),
                    const SizedBox(height: 20),
                    Container(
                      padding: const EdgeInsets.symmetric(
                        vertical: 12,
                        horizontal: 20,
                      ),
                      decoration: BoxDecoration(
                        color: Colors.white,
                        borderRadius: BorderRadius.circular(12),
                      ),
                      child: Row(
                        mainAxisSize: MainAxisSize.min,
                        children: [
                          Text(
                            'Open Library',
                            style: TextStyle(
                              fontWeight: FontWeight.bold,
                              color: Colors.teal,
                            ),
                          ),
                          const SizedBox(width: 8),
                          Icon(Icons.arrow_forward, color: Colors.teal),
                        ],
                      ),
                    ),
                  ],
                ),
              ),
            ),

            const SizedBox(height: 24),

            // === Barcode Scanner ===
            const BarcodeScannerCard(),

            const SizedBox(height: 24),

            // === Promoción ===
            // Commenting out the promotion card as requested
            // _buildPromotionCard(context),

            // const SizedBox(height: 24),

            // === Recent Palettes ===
            Row(
              mainAxisAlignment: MainAxisAlignment.spaceBetween,
              children: [
                Text(
                  'Recent Palettes',
                  style: Theme.of(context).textTheme.titleMedium,
                ),
                TextButton(
                  onPressed: () {
                    // Check if user is a guest
                    final currentUser = FirebaseAuth.instance.currentUser;
                    final isGuestUser =
                        currentUser == null || currentUser.isAnonymous;

                    if (isGuestUser) {
                      // Show guest promo modal
                      GuestPromoModal.showForRestrictedFeature(
                        context,
                        'Palettes',
                      );
                    } else {
                      // Navigate to palettes screen
                      Navigator.pushNamed(context, '/palettes');
                    }
                  },
                  child: const Text('See all'),
                ),
              ],
            ),
            const SizedBox(height: 12),
            Consumer<PaletteController>(
              builder: (context, paletteController, child) {
                final currentUser = FirebaseAuth.instance.currentUser;
                final isGuestUser =
                    currentUser == null || currentUser.isAnonymous;
                final isDarkMode =
                    Theme.of(context).brightness == Brightness.dark;
                // Forzar la carga de paletas si el usuario está autenticado
                if (!isGuestUser &&
                    !paletteController.isLoading &&
                    paletteController.palettes.isEmpty) {
                  WidgetsBinding.instance.addPostFrameCallback((_) {
                    paletteController.loadPalettes();
                  });
                }

                if (isGuestUser) {
                  return Column(
                    children: [
                      Icon(
                        Icons.lock_outline,
                        size: 48,
                        color:
                            isDarkMode
                                ? AppTheme.marineOrange
                                : AppTheme.marineBlue,
                      ),
                      const SizedBox(height: 12),
                      Text(
                        'Track your recent palettes',
                        style: TextStyle(
                          fontSize: 18,
                          fontWeight: FontWeight.bold,
                          color: isDarkMode ? Colors.white : Colors.black87,
                        ),
                      ),
                      const SizedBox(height: 8),
                      Text(
                        'Create a free account to see which paints you use most across your palettes',
                        textAlign: TextAlign.center,
                        style: TextStyle(
                          color:
                              isDarkMode ? Colors.grey[400] : Colors.grey[700],
                        ),
                      ),
                      const SizedBox(height: 16),
                      ElevatedButton(
                        onPressed: () async {
                          final authService = Provider.of<IAuthService>(
                            context,
                            listen: false,
                          );
                          await authService.signOut();
                          Navigator.of(context).pushNamedAndRemoveUntil(
                            '/',
                            (route) => false,
                            arguments: {'showRegistration': true},
                          );
                        },
                        style: ElevatedButton.styleFrom(
                          backgroundColor:
                              isDarkMode
                                  ? AppTheme.marineOrange
                                  : AppTheme.marineBlue,
                          foregroundColor: Colors.white,
                          padding: const EdgeInsets.symmetric(
                            horizontal: 24,
                            vertical: 12,
                          ),
                        ),
                        child: const Text('Sign Up - It\'s Free!'),
                      ),
                    ],
                  );
                } else {
                  final recent = paletteController.palettes.take(10).toList();
                  if (paletteController.isLoading || recent.isEmpty) {
                    return const PaletteSkeletonList(count: 3);
                  }
                  return SizedBox(
                    height: 220,
                    child: ListView.builder(
                      scrollDirection: Axis.horizontal,
                      itemCount: recent.length,
                      itemBuilder: (_, i) {
                        final p = recent[i];
                        return PaletteCard(
                          palette: p,
                          onTap: () {
                            // Check if user is a guest
                            final currentUser =
                                FirebaseAuth.instance.currentUser;
                            final isGuestUser =
                                currentUser == null || currentUser.isAnonymous;

                            if (isGuestUser) {
                              // Show guest promo modal
                              GuestPromoModal.showForRestrictedFeature(
                                context,
                                'Palettes',
                              );
                            } else {
                              // Show palette modal
                              showPaletteModal(
                                context,
                                p.id,
                                p.name,
                                p.paintSelections ?? [],
                                imagePath: p.imagePath,
                              );
                            }
                          },
                        );
                      },
                    ),
                  );
                }
              },
            ),

            const SizedBox(height: 24),

            // === Categorías ===
            Row(
              mainAxisAlignment: MainAxisAlignment.spaceBetween,
              children: [
                Text('Paints', style: Theme.of(context).textTheme.titleMedium),
                TextButton(
                  onPressed: () => _showAllCategoriesModal(context),
                  child: const Text('See all'),
                ),
              ],
            ),
            const SizedBox(height: 12),
            _paintBrands.isEmpty
                ? const Center(child: CircularProgressIndicator())
                : GridView.builder(
                  gridDelegate: const SliverGridDelegateWithFixedCrossAxisCount(
                    crossAxisCount: 2,
                    crossAxisSpacing: 12,
                    mainAxisSpacing: 12,
                    childAspectRatio: 2.5,
                  ),
                  itemCount: _paintBrands.length > 6 ? 6 : _paintBrands.length,
                  shrinkWrap: true,
                  physics: const NeverScrollableScrollPhysics(),
                  itemBuilder: (ctx, idx) {
                    final b = _paintBrands[idx];
                    return CategoryCard(
                      title: b['name'] as String,
                      count: b['paintCount'] as int,
                      color: b['color'] as Color,
                      onTap: () {
                        // First navigate to the library screen
                        Navigator.pushNamed(
                          context,
                          '/library',
                          arguments: {
                            'brandName': b['id'],
                            'showPalettesPromo': true,
                          },
                        );
                      },
                    );
                  },
                ),

            const SizedBox(height: 24),

            // === Most Used Paints ===
            Consumer2<InventoryCacheService, WishlistCacheService>(
              builder: (
                context,
                inventoryCacheService,
                wishlistCacheService,
                child,
              ) {
                return _buildMostUsedPaintsSection(context);
              },
            ),
          ],
        ),
      ),
    );
  }

  // Vista de búsqueda con pasos
  Widget _buildSearchStepsView(BuildContext context) {
    final currentUser = FirebaseAuth.instance.currentUser;
    final isGuestUser = currentUser == null || currentUser.isAnonymous;
    return Scaffold(
      appBar: AppBar(
        title: const Text('Match from Image'),
        leading: IconButton(
          icon: const Icon(Icons.arrow_back),
          onPressed: _reset,
        ),
      ),
      body: SingleChildScrollView(
        child: Padding(
          padding: const EdgeInsets.all(16.0),
          child: ConstrainedBox(
            constraints: BoxConstraints(
              minHeight: MediaQuery.of(context).size.height - 100,
            ),
            child: Column(
              crossAxisAlignment: CrossAxisAlignment.start,
              mainAxisSize: MainAxisSize.min,
              children: [
                // Paso 1: Elegir marcas
                _buildStepCard(
                  context,
                  stepNumber: 1,
                  title: 'Choose your brands',
                  subtitle: 'Select brands where to search for matching colors',
                  color: AppTheme.marineBlue,
                  content: Column(
                    crossAxisAlignment: CrossAxisAlignment.center,
                    mainAxisSize: MainAxisSize.min,
                    children: [
                      const SizedBox(height: 10),
                      Center(
                        child: ElevatedButton.icon(
                          onPressed: () => _showBrandSelectionModal(context),
                          icon: const Icon(Icons.add),
                          label: const Text('Select Paint Brands'),
                          style: ElevatedButton.styleFrom(
                            backgroundColor: AppTheme.marineBlue,
                            foregroundColor: Colors.white,
                          ),
                        ),
                      ),
                      const SizedBox(height: 16),
                      // Show selected brands preview in a scrollable row
                      SizedBox(
                        height: 110, // Fixed height for the scrollable area
                        child:
                            _paintBrands
                                    .where((brand) => brand['selected'] == true)
                                    .isEmpty
                                ? Center(
                                  child: Text(
                                    'No brands selected yet',
                                    style: TextStyle(
                                      fontFamily:
                                          GoogleFonts.poppins().fontFamily,
                                      color:
                                          Theme.of(context).brightness ==
                                                  Brightness.dark
                                              ? Colors.grey[400]
                                              : Colors.grey[600],
                                      fontStyle: FontStyle.italic,
                                    ),
                                  ),
                                )
                                : ListView(
                                  scrollDirection: Axis.horizontal,
                                  children:
                                      _paintBrands
                                          .where(
                                            (brand) =>
                                                brand['selected'] == true,
                                          )
                                          .map(
                                            (brand) => Padding(
                                              padding: const EdgeInsets.only(
                                                right: 8.0,
                                              ),
                                              child: _buildBrandChip(
                                                name: brand['name'],
                                                color: brand['color'],
                                                isSelected: true,
                                                context: context,
                                                logoUrl: brand['logoUrl'],
                                              ),
                                            ),
                                          )
                                          .toList(),
                                ),
                      ),
                    ],
                  ),
                ),

                const SizedBox(height: 16),

                // Paso 2: Elegir imagen
                _buildStepCard(
                  context,
                  stepNumber: 2,
                  title: 'Choose your image',
                  subtitle: 'Select or take a photo to find matching colors',
                  color: AppTheme.marineOrange,
                  content: ImageColorPicker(
                    imageFile: _imageFile,
                    onColorsSelected: _onColorsSelected,
                    onImageSelected: _onImageSelected,
                    onImageUploaded: _onImageUploaded,
                  ),
                ),

                const SizedBox(height: 16),

                // Paso 3: Seleccionar colores (siempre visible)
                _buildStepCard(
                  context,
                  stepNumber: 3,
                  title: 'Selected colors',
                  subtitle: 'Review and save your selected color palette',
                  color: AppTheme.marineBlue,
                  content: Column(
                    crossAxisAlignment: CrossAxisAlignment.start,
                    mainAxisSize: MainAxisSize.min,
                    children: [
                      const SizedBox(height: 10),

                      // Añadir el botón Clear all si hay colores seleccionados
                      if (_pickedColors.isNotEmpty)
                        Row(
                          mainAxisAlignment: MainAxisAlignment.spaceBetween,
                          mainAxisSize: MainAxisSize.max,
                          children: [
                            Flexible(
                              child: Text(
                                'Selected colors (${_pickedColors.length})',
                                style: TextStyle(
                                  fontFamily: GoogleFonts.poppins().fontFamily,
                                  fontWeight: FontWeight.w500,
                                  color:
                                      Theme.of(context).brightness ==
                                              Brightness.dark
                                          ? Colors.white
                                          : null,
                                  overflow: TextOverflow.ellipsis,
                                ),
                              ),
                            ),
                            TextButton(
                              onPressed: () {
                                setState(() {
                                  _pickedColors.clear();
                                });
                              },
                              child: Text(
                                'Clear all',
                                style: TextStyle(
                                  fontFamily: GoogleFonts.poppins().fontFamily,
                                  color:
                                      Theme.of(context).brightness ==
                                              Brightness.dark
                                          ? AppTheme.marineBlueLight
                                          : AppTheme.marineBlue,
                                ),
                              ),
                            ),
                          ],
                        ),

                      // Lista de colores seleccionados
                      _pickedColors.isEmpty
                          ? Center(
                            child: Padding(
                              padding: const EdgeInsets.symmetric(
                                vertical: 16.0,
                              ),
                              child: Text(
                                'No colors selected yet. Use the "Pick Colors" button to select colors from your image.',
                                textAlign: TextAlign.center,
                                style: TextStyle(
                                  fontFamily: GoogleFonts.poppins().fontFamily,
                                  color:
                                      Theme.of(context).brightness ==
                                              Brightness.dark
                                          ? Colors.grey[400]
                                          : Colors.grey[600],
                                ),
                              ),
                            ),
                          )
                          : Column(
                            crossAxisAlignment: CrossAxisAlignment.start,
                            mainAxisSize: MainAxisSize.min,
                            children: [
                              SizedBox(
                                height: 90,
                                child: ListView.builder(
                                  scrollDirection: Axis.horizontal,
                                  itemCount: _pickedColors.length,
                                  itemBuilder: (context, index) {
                                    return _buildColorSwatchItem(
                                      _pickedColors[index],
                                      index,
                                    );
                                  },
                                ),
                              ),

                              const SizedBox(height: 16),

                              // Botón para buscar pinturas coincidentes
                              Center(
                                child:
                                    _pickedColors.isNotEmpty
                                        ? ElevatedButton.icon(
                                          onPressed: () {
                                            //if (isGuestUser) {
                                            //GuestPromoModal.showForRestrictedFeature(
                                            //context,
                                            //'Find matching paints',
                                            //);
                                            //} else {
                                            _showSelectedColorsModal(context);
                                            //}
                                          },
                                          icon: const Icon(Icons.search),
                                          label: const Text(
                                            'Find matching paints',
                                          ),
                                          style: ElevatedButton.styleFrom(
                                            backgroundColor:
                                                Theme.of(context).brightness ==
                                                        Brightness.dark
                                                    ? AppTheme.marineBlue
                                                    : AppTheme.marineBlue,
                                            foregroundColor: Colors.white,
                                            padding: const EdgeInsets.symmetric(
                                              vertical: 12,
                                              horizontal: 16,
                                            ),
                                          ),
                                        )
                                        : Container(),
                              ),
                            ],
                          ),
                    ],
                  ),
                ),

                // Espacio adicional al final para evitar overflow
                const SizedBox(height: 20),
              ],
            ),
          ),
        ),
      ),
    );
  }

  // Método para crear tarjetas de pasos
  Widget _buildStepCard(
    BuildContext context, {
    required int stepNumber,
    required String title,
    required String subtitle,
    required Color color,
    required Widget content,
  }) {
    return Card(
      elevation: 0,
      shape: RoundedRectangleBorder(borderRadius: BorderRadius.circular(16)),
      child: Padding(
        padding: const EdgeInsets.all(16.0),
        child: Column(
          crossAxisAlignment: CrossAxisAlignment.start,
          children: [
            // Título del paso
            Row(
              children: [
                // Número de paso
                Container(
                  width: 36,
                  height: 36,
                  decoration: BoxDecoration(
                    color: color,
                    shape: BoxShape.circle,
                  ),
                  child: Center(
                    child: Text(
                      stepNumber.toString(),
                      style: TextStyle(
                        fontFamily: GoogleFonts.poppins().fontFamily,
                        color: Colors.white,
                        fontWeight: FontWeight.bold,
                      ),
                    ),
                  ),
                ),
                const SizedBox(width: 12),
                // Título e icono
                Expanded(
                  child: Column(
                    crossAxisAlignment: CrossAxisAlignment.start,
                    children: [
                      Text(
                        title,
                        style: TextStyle(
                          fontFamily: GoogleFonts.poppins().fontFamily,
                          fontSize: 16,
                          fontWeight: FontWeight.w600,
                          color:
                              Theme.of(context).brightness == Brightness.dark
                                  ? Colors.white
                                  : Colors.black87,
                        ),
                      ),
                      Text(
                        subtitle,
                        style: TextStyle(
                          fontFamily: GoogleFonts.poppins().fontFamily,
                          fontSize: 14,
                          color:
                              Theme.of(context).brightness == Brightness.dark
                                  ? Colors.grey[400]
                                  : Colors.grey[600],
                        ),
                      ),
                    ],
                  ),
                ),
              ],
            ),
            const SizedBox(height: 16),
            // Contenido del paso
            content,
          ],
        ),
      ),
    );
  }

  // Widget para mostrar chips de marcas
  Widget _buildBrandChip({
    required String name,
    required Color color,
    required bool isSelected,
    required BuildContext context,
    String? logoUrl,
  }) {
    final isDarkMode = Theme.of(context).brightness == Brightness.dark;

    return Container(
      width: 100,
      padding: const EdgeInsets.symmetric(vertical: 4),
      decoration: BoxDecoration(
        color:
            isSelected
                ? (isDarkMode ? color.withOpacity(0.3) : color.withOpacity(0.1))
                : (isDarkMode ? Colors.grey[850] : Colors.white),
        borderRadius: BorderRadius.circular(12),
        border: Border.all(
          color:
              isSelected
                  ? color
                  : (isDarkMode ? Colors.grey[700]! : Colors.grey[300]!),
          width: isSelected ? 2 : 1,
        ),
      ),
      child: Column(
        mainAxisAlignment: MainAxisAlignment.center,
        mainAxisSize: MainAxisSize.min,
        children: [
          if (logoUrl != null)
            Container(
              height: 40,
              width: 40,
              margin: const EdgeInsets.only(top: 2),
              child: Image.network(logoUrl, fit: BoxFit.contain),
            )
          else
            Container(
              height: 40,
              width: 40,
              margin: const EdgeInsets.only(top: 2),
              decoration: BoxDecoration(
                color: isDarkMode ? Colors.grey[800] : Colors.grey[200],
                shape: BoxShape.circle,
              ),
              child: Center(
                child: Text(
                  name.substring(0, 1),
                  style: TextStyle(
                    fontSize: 18,
                    fontWeight: FontWeight.bold,
                    color: isDarkMode ? Colors.grey[300] : Colors.grey[700],
                  ),
                ),
              ),
            ),
          const SizedBox(height: 4),
          Text(
            name,
            textAlign: TextAlign.center,
            style: TextStyle(
              fontWeight: FontWeight.w500,
              fontSize: 12,
              color: isDarkMode ? Colors.white : null,
            ),
          ),
          if (isSelected) Icon(Icons.check_circle, color: color, size: 14),
        ],
      ),
    );
  }

  // Modal para mostrar colores seleccionados y buscar coincidencias
  void _showSelectedColorsModal(BuildContext context) {
    final isDarkMode = Theme.of(context).brightness == Brightness.dark;

    // Si venimos de crear una paleta desde otra pantalla, usamos ese nombre
    // Si no, generamos un nombre por defecto basado en la fecha
    if (_isCreatingPaletteFromExternal && _pendingPaletteName != null) {
      _paletteNameController.text = _pendingPaletteName!;
    } else {
      final now = DateTime.now();
      final defaultName = 'Palette ${now.day}-${now.month}-${now.year}';
      _paletteNameController.text = defaultName;
    }

    // Hacer una copia de los colores seleccionados para manipular en el modal
    List<Map<String, dynamic>> modalColorList = List.from(_pickedColors);

    showModalBottomSheet(
      context: context,
      isScrollControlled: true,
      shape: const RoundedRectangleBorder(
        borderRadius: BorderRadius.vertical(top: Radius.circular(20)),
      ),
      backgroundColor: isDarkMode ? Colors.grey[900] : Colors.white,
      builder: (context) {
        return StatefulBuilder(
          builder: (context, setModalState) {
            return DraggableScrollableSheet(
              initialChildSize: 0.7,
              maxChildSize: 0.9,
              minChildSize: 0.5,
              expand: false,
              builder: (context, scrollController) {
                return Container(
                  padding: const EdgeInsets.all(20),
                  child: Column(
                    crossAxisAlignment: CrossAxisAlignment.start,
                    children: [
                      Row(
                        mainAxisAlignment: MainAxisAlignment.spaceBetween,
                        children: [
                          Expanded(
                            child: Text(
                              'Selected Colors',
                              style: Theme.of(
                                context,
                              ).textTheme.titleLarge?.copyWith(
                                color: isDarkMode ? Colors.white : null,
                                overflow: TextOverflow.ellipsis,
                              ),
                            ),
                          ),
                          IconButton(
                            icon: Icon(
                              Icons.close,
                              color: isDarkMode ? Colors.white : null,
                            ),
                            onPressed: () => Navigator.pop(context),
                          ),
                        ],
                      ),
                      Text(
                        'Find matching paints for your selected colors',
                        style: TextStyle(
                          color:
                              isDarkMode ? Colors.grey[400] : Colors.grey[600],
                          fontSize: 14,
                        ),
                      ),
                      Divider(color: isDarkMode ? Colors.grey[700] : null),

                      // Palette name field
                      Padding(
                        padding: const EdgeInsets.symmetric(vertical: 12),
                        child: TextField(
                          controller: _paletteNameController,
                          decoration: InputDecoration(
                            labelText: 'Palette Name',
                            border: OutlineInputBorder(
                              borderRadius: BorderRadius.circular(10),
                            ),
                            filled: true,
                            fillColor:
                                isDarkMode
                                    ? Colors.grey[800]
                                    : Colors.grey[100],
                            contentPadding: const EdgeInsets.symmetric(
                              horizontal: 16,
                              vertical: 14,
                            ),
                          ),
                          style: TextStyle(
                            color: isDarkMode ? Colors.white : null,
                          ),
                        ),
                      ),

                      const SizedBox(height: 10),
                      Text(
                        'Tap any color card to find matching paints',
                        style: TextStyle(
                          color:
                              isDarkMode ? Colors.grey[400] : Colors.grey[600],
                          fontSize: 13,
                          fontStyle: FontStyle.italic,
                        ),
                      ),
                      const SizedBox(height: 10),
                      Expanded(
                        child: Stack(
                          children: [
                            ListView.builder(
                              controller: scrollController,
                              padding: const EdgeInsets.only(bottom: 70),
                              itemCount: modalColorList.length,
                              itemBuilder: (context, index) {
                                final colorData = modalColorList[index];
                                final color = colorData['color'] as Color;
                                final hexCode = colorData['hexCode'] as String;

                                // Diseño común de las tarjetas, ahora toda la tarjeta es seleccionable
                                return GestureDetector(
                                  onTap:
                                      _isProcessingSelection
                                          ? null
                                          : () async {
                                            if (_isProcessingSelection) return;

                                            setState(() {
                                              _isProcessingSelection = true;
                                            });

                                            try {
                                              final result = await _selectPaint(
                                                context,
                                                colorData,
                                              );
                                              if (result != null &&
                                                  context.mounted) {
                                                // Si hay un resultado, actualizar el estado
                                                setModalState(() {
                                                  modalColorList[index] =
                                                      result;
                                                });

                                                // También actualizar el estado general
                                                setState(() {
                                                  _pickedColors = List.from(
                                                    modalColorList,
                                                  );
                                                });
                                              }
                                            } finally {
                                              if (mounted) {
                                                setState(() {
                                                  _isProcessingSelection =
                                                      false;
                                                });
                                              }
                                            }
                                          },
                                  child: Card(
                                    margin: const EdgeInsets.only(bottom: 16),
                                    elevation: 0,
                                    shape: RoundedRectangleBorder(
                                      borderRadius: BorderRadius.circular(12),
                                      side: BorderSide(
                                        color:
                                            isDarkMode
                                                ? Colors.grey[700]!
                                                : Colors.grey[300]!,
                                        width: 1,
                                      ),
                                    ),
                                    color:
                                        isDarkMode
                                            ? Colors.grey[850]
                                            : Colors.white,
                                    child: Padding(
                                      padding: const EdgeInsets.all(16),
                                      child: Row(
                                        crossAxisAlignment:
                                            CrossAxisAlignment.center,
                                        children: [
                                          // Color swatch
                                          Container(
                                            width: 50,
                                            height: 50,
                                            decoration: BoxDecoration(
                                              color: color,
                                              borderRadius:
                                                  BorderRadius.circular(8),
                                            ),
                                          ),
                                          const SizedBox(width: 16),

                                          // Color info
                                          Expanded(
                                            child: Column(
                                              crossAxisAlignment:
                                                  CrossAxisAlignment.start,
                                              mainAxisSize: MainAxisSize.min,
                                              children: [
                                                Text(
                                                  'Color Point ${index + 1}',
                                                  style: TextStyle(
                                                    fontWeight: FontWeight.bold,
                                                    fontSize: 16,
                                                    color:
                                                        isDarkMode
                                                            ? Colors.white
                                                            : Colors.black,
                                                  ),
                                                ),
                                                Text(
                                                  hexCode,
                                                  style: TextStyle(
                                                    fontSize: 14,
                                                    color:
                                                        isDarkMode
                                                            ? Colors.grey[400]
                                                            : Colors.grey[600],
                                                  ),
                                                ),

                                                // Show selected paint info if available
                                                if (colorData['paintName'] !=
                                                    null)
                                                  Padding(
                                                    padding:
                                                        const EdgeInsets.only(
                                                          top: 8.0,
                                                        ),
                                                    child: Row(
                                                      children: [
                                                        Container(
                                                          width: 20,
                                                          height: 20,
                                                          decoration: BoxDecoration(
                                                            color:
                                                                isDarkMode
                                                                    ? Colors
                                                                        .grey[800]
                                                                    : Colors
                                                                        .grey[200],
                                                            shape:
                                                                BoxShape.circle,
                                                          ),
                                                          child: Center(
                                                            child: Text(
                                                              colorData['brandAvatar']
                                                                  as String,
                                                              style: TextStyle(
                                                                fontSize: 10,
                                                                fontWeight:
                                                                    FontWeight
                                                                        .bold,
                                                                color:
                                                                    isDarkMode
                                                                        ? Colors
                                                                            .white
                                                                        : Colors
                                                                            .black,
                                                              ),
                                                            ),
                                                          ),
                                                        ),
                                                        const SizedBox(
                                                          width: 8,
                                                        ),
                                                        Text(
                                                          "${colorData['paintName']}",
                                                          style: TextStyle(
                                                            fontSize: 12,
                                                            fontWeight:
                                                                FontWeight.w500,
                                                            color:
                                                                isDarkMode
                                                                    ? Colors
                                                                        .white
                                                                    : Colors
                                                                        .black,
                                                          ),
                                                        ),

                                                        // Add match percentage
                                                        if (colorData['matchPercentage'] !=
                                                            null)
                                                          Padding(
                                                            padding:
                                                                const EdgeInsets.only(
                                                                  left: 8.0,
                                                                ),
                                                            child: Container(
                                                              padding:
                                                                  const EdgeInsets.symmetric(
                                                                    horizontal:
                                                                        6,
                                                                    vertical: 2,
                                                                  ),
                                                              decoration: BoxDecoration(
                                                                color: _getMatchColor(
                                                                  colorData['matchPercentage']
                                                                      as int,
                                                                ).withOpacity(
                                                                  0.2,
                                                                ),
                                                                borderRadius:
                                                                    BorderRadius.circular(
                                                                      8,
                                                                    ),
                                                              ),
                                                              child: Text(
                                                                '${colorData['matchPercentage']}%',
                                                                style: TextStyle(
                                                                  fontSize: 10,
                                                                  color: _getMatchColor(
                                                                    colorData['matchPercentage']
                                                                        as int,
                                                                  ),
                                                                  fontWeight:
                                                                      FontWeight
                                                                          .bold,
                                                                ),
                                                              ),
                                                            ),
                                                          ),
                                                      ],
                                                    ),
                                                  ),
                                              ],
                                            ),
                                          ),

                                          // Indicador de acción
                                          Icon(
                                            Icons.search,
                                            color: AppTheme.marineBlue,
                                            size: 24,
                                          ),
                                        ],
                                      ),
                                    ),
                                  ),
                                );
                              },
                            ),

                            // Fixed position Save Palette button
                            Positioned(
                              left: 0,
                              right: 0,
                              bottom: 0,
                              child: Container(
                                padding: const EdgeInsets.symmetric(
                                  vertical: 10,
                                ),
                                decoration: BoxDecoration(
                                  color:
                                      isDarkMode
                                          ? Colors.grey[900]
                                          : Colors.white,
                                  boxShadow: [
                                    BoxShadow(
                                      color: Colors.black.withOpacity(0.1),
                                      blurRadius: 4,
                                      offset: const Offset(0, -2),
                                    ),
                                  ],
                                ),
                                child: SizedBox(
                                  width: double.infinity,
                                  child: ElevatedButton(
                                    onPressed:
                                        _isSavingPalette
                                            ? null
                                            : () async {
                                              final currentUser =
                                                  FirebaseAuth
                                                      .instance
                                                      .currentUser;
                                              final isGuestUser =
                                                  currentUser == null ||
                                                  currentUser.isAnonymous;

                                              if (isGuestUser) {
                                                GuestPromoModal.showForRestrictedFeature(
                                                  context,
                                                  'Save Palette',
                                                );
                                              } else {
                                                if (_paletteNameController.text
                                                    .trim()
                                                    .isEmpty) {
                                                  ScaffoldMessenger.of(
                                                    context,
                                                  ).showSnackBar(
                                                    const SnackBar(
                                                      content: Text(
                                                        'Please enter a palette name',
                                                      ),
                                                    ),
                                                  );
                                                  return;
                                                }

                                                setModalState(() {
                                                  _isSavingPalette = true;
                                                });

                                                try {
                                                  // Si venimos de crear una paleta desde otra pantalla,
                                                  // asegurarnos de usar el nombre correcto
                                                  final paletteName =
                                                      _isCreatingPaletteFromExternal &&
                                                              _pendingPaletteName !=
                                                                  null
                                                          ? _pendingPaletteName!
                                                          : _paletteNameController
                                                              .text;

                                                  final paintsToSend =
                                                      modalColorList
                                                          .where(
                                                            (c) =>
                                                                c['paintName'] !=
                                                                null,
                                                          )
                                                          .map(
                                                            (c) => {
                                                              'id':
                                                                  c['paintId'],
                                                              'brand_id':
                                                                  c['brandId'],
                                                              'hex':
                                                                  c['hexCode'],
                                                              'name':
                                                                  c['paintName'],
                                                              'brand':
                                                                  c['paintBrand'],
                                                              'colorCode':
                                                                  c['colorCode'],
                                                              'barcode':
                                                                  c['barcode'],
                                                            },
                                                          )
                                                          .toList();

<<<<<<< HEAD
                                                  final _colorSearchService =
                                                      ColorSearchService();
                                                  final token =
                                                      await FirebaseAuth
                                                          .instance
                                                          .currentUser
                                                          ?.getIdToken();

                                                  if (token == null) {
=======
                                                  debugPrint(
                                                    '🎨 Pinturas seleccionadas: ${paintsToSend.length}',
                                                  );

                                                  // FIXED: Use PaletteController with cache service instead of ColorSearchService

                                                  // Convert the paint data to colors for the palette
                                                  final List<Color>
                                                  paletteColors =
                                                      paintsToSend.map((paint) {
                                                        final hexString =
                                                            paint['hex']
                                                                as String;
                                                        final cleanHex =
                                                            hexString
                                                                    .startsWith(
                                                                      '#',
                                                                    )
                                                                ? hexString
                                                                    .substring(
                                                                      1,
                                                                    )
                                                                : hexString;
                                                        return Color(
                                                          int.parse(
                                                                cleanHex,
                                                                radix: 16,
                                                              ) +
                                                              0xFF000000,
                                                        );
                                                      }).toList();

                                                  // Create palette through cache service (same pattern as My Palettes screen)
                                                  final createdPalette =
                                                      await context
                                                          .read<
                                                            PaletteController
                                                          >()
                                                          .createPalette(
                                                            name: paletteName,
                                                            imagePath:
                                                                _uploadedImageUrl ??
                                                                '',
                                                            colors:
                                                                paletteColors,
                                                          );

                                                  if (createdPalette == null) {
>>>>>>> 52c7a048
                                                    throw Exception(
                                                      'Failed to create palette through cache service',
                                                    );
                                                  }

                                                  // Now add the selected paints to the palette using the cache service
                                                  for (final paint
                                                      in paintsToSend) {
                                                    final paintObj = Paint.fromHex(
                                                      id: paint['id'] as String,
                                                      name:
                                                          paint['name']
                                                              as String,
                                                      brand:
                                                          paint['brand']
                                                              as String,
                                                      hex:
                                                          paint['hex']
                                                              as String,
                                                      category:
                                                          'Base', // Default category for color-matched paints
                                                      set:
                                                          paint['brand']
                                                              as String, // Use brand as set fallback
                                                      code:
                                                          paint['colorCode']
                                                              as String? ??
                                                          paint['id'] as String,
                                                    );

                                                    await context
                                                        .read<
                                                          PaletteController
                                                        >()
                                                        .addPaintToPalette(
                                                          createdPalette.id,
                                                          paintObj,
                                                          paint['hex']
                                                              as String,
                                                        );
                                                  }

                                                  debugPrint(
                                                    '✅ Palette created through cache service: ${createdPalette.name}',
                                                  );

                                                  // Verificar si el widget sigue montado después de la operación asíncrona
                                                  if (!mounted) return;

                                                  // Guardar cambios en el estado general antes de cerrar
                                                  setState(() {
                                                    _pickedColors = List.from(
                                                      modalColorList,
                                                    );
                                                  });

                                                  // Importante: Restaurar estado del modal antes de cerrarlo
                                                  if (context.mounted) {
                                                    setModalState(() {
                                                      _isSavingPalette = false;
                                                    });

                                                    // Cerrar el modal primero
                                                    Navigator.pop(context);
                                                    // ** ACAAAAAA
                                                    // Usar un post-frame callback para mostrar el snackbar y resetear
                                                    WidgetsBinding.instance
                                                        .addPostFrameCallback((
                                                          _,
                                                        ) {
                                                          // Verificar si el contexto sigue montado antes de mostrar el snackbar
                                                          if (context.mounted) {
                                                            ScaffoldMessenger.of(
                                                              context,
                                                            ).showSnackBar(
                                                              SnackBar(
                                                                content: Text(
                                                                  'Color search "${_paletteNameController.text}" saved!',
                                                                ),
                                                              ),
                                                            );

                                                            // Resetear el estado después de un pequeño retraso
                                                            Future.delayed(
                                                              const Duration(
                                                                milliseconds:
                                                                    100,
                                                              ),
                                                              () {
                                                                if (mounted) {
                                                                  _reset();
                                                                  // Cache service automatically notifies listeners - no need to manually reload
                                                                }
                                                              },
                                                            );
                                                          }
                                                        });
                                                  }
                                                } catch (e) {
                                                  if (context.mounted) {
                                                    setModalState(() {
                                                      _isSavingPalette = false;
                                                    });

                                                    ScaffoldMessenger.of(
                                                      context,
                                                    ).showSnackBar(
                                                      SnackBar(
                                                        content: Text(
                                                          'Error al guardar: $e',
                                                        ),
                                                        backgroundColor:
                                                            Colors.red,
                                                      ),
                                                    );
                                                  }
                                                }
                                              }
                                            },
                                    style: ElevatedButton.styleFrom(
                                      backgroundColor: AppTheme.marineBlue,
                                      foregroundColor: Colors.white,
                                      padding: const EdgeInsets.symmetric(
                                        vertical: 14,
                                      ),
                                    ),
                                    child:
                                        _isSavingPalette
                                            ? const SizedBox(
                                              height: 20,
                                              width: 20,
                                              child: CircularProgressIndicator(
                                                color: Colors.white,
                                                strokeWidth: 2,
                                              ),
                                            )
                                            : const Text(
                                              'Save Palette',
                                              style: TextStyle(fontSize: 16),
                                            ),
                                  ),
                                ),
                              ),
                            ),
                          ],
                        ),
                      ),
                    ],
                  ),
                );
              },
            );
          },
        );
      },
    );
  }

  // Nuevo método para seleccionar una pintura con diseño del primer componente
  Future<Map<String, dynamic>?> _selectPaint(
    BuildContext context,
    Map<String, dynamic> colorData,
  ) async {
    final isDarkMode = Theme.of(context).brightness == Brightness.dark;
    final hexCode = colorData['hexCode'] as String;

    // Autenticación Firebase
    // final user = FirebaseAuth.instance.currentUser;
    // final token = await user?.getIdToken();
    // if (token == null || !context.mounted) {
    // if (context.mounted) {
    // ScaffoldMessenger.of(context).showSnackBar(
    // const SnackBar(content: Text('Authentication required')),
    // );
    // }
    // return null;
    // }

    // Filtrar marcas seleccionadas
    final brandIds =
        _paintBrands
            .where((b) => b['selected'] == true)
            .map((b) => b['id'] as String)
            .toList();
    if (brandIds.isEmpty) {
      if (context.mounted) {
        ScaffoldMessenger.of(context).showSnackBar(
          const SnackBar(content: Text('Please select at least one brand')),
        );
      }
      return null;
    }

    // Limpieza de hex para la API
    final cleanHex = hexCode.startsWith('#') ? hexCode.substring(1) : hexCode;

    try {
      // Fetch remoto
      final data = await PaintMatchService().fetchMatchingPaints(
        hexColor: cleanHex,
        brandIds: brandIds,
        page: 1,
      );
      if (!context.mounted) return null;

      final paints = data['paints'] as List<dynamic>;
      if (paints.isEmpty) {
        ScaffoldMessenger.of(context).showSnackBar(
          const SnackBar(content: Text('No matching paints found')),
        );
        return null;
      }

      // Variables de estado
      Map<String, dynamic>? selectedPaint;
      int? selectedIndex;

      // Modal con diseño de tarjetas
      final bool? confirmed = await showModalBottomSheet<bool>(
        context: context,
        isScrollControlled: true,
        shape: const RoundedRectangleBorder(
          borderRadius: BorderRadius.vertical(top: Radius.circular(20)),
        ),
        backgroundColor: isDarkMode ? Colors.grey[900] : Colors.white,
        builder: (context) {
          return StatefulBuilder(
            builder: (context, setModalState) {
              return DraggableScrollableSheet(
                initialChildSize: 0.6,
                maxChildSize: 0.9,
                minChildSize: 0.5,
                expand: false,
                builder: (_, scrollController) {
                  return Container(
                    padding: const EdgeInsets.all(20),
                    child: Column(
                      crossAxisAlignment: CrossAxisAlignment.start,
                      children: [
                        // Header
                        Row(
                          mainAxisAlignment: MainAxisAlignment.spaceBetween,
                          children: [
                            Text(
                              'Matching Paints',
                              style: Theme.of(
                                context,
                              ).textTheme.titleLarge?.copyWith(
                                color: isDarkMode ? Colors.white : null,
                              ),
                            ),
                            IconButton(
                              icon: Icon(
                                Icons.close,
                                color: isDarkMode ? Colors.white : null,
                              ),
                              onPressed: () => Navigator.pop(context, false),
                            ),
                          ],
                        ),

                        // Color punto de referencia
                        Row(
                          children: [
                            Container(
                              width: 30,
                              height: 30,
                              decoration: BoxDecoration(
                                color: Color(
                                  int.parse(cleanHex, radix: 16) | 0xFF000000,
                                ),
                                borderRadius: BorderRadius.circular(6),
                              ),
                            ),
                            const SizedBox(width: 8),
                            Text(
                              'For color: $hexCode',
                              style: TextStyle(
                                color:
                                    isDarkMode
                                        ? Colors.grey[400]
                                        : Colors.grey[600],
                                fontSize: 14,
                              ),
                            ),
                          ],
                        ),

                        Divider(color: isDarkMode ? Colors.grey[700] : null),
                        const SizedBox(height: 10),
                        Text(
                          'Select a paint to match with this color:',
                          style: TextStyle(
                            color:
                                isDarkMode
                                    ? Colors.grey[300]
                                    : Colors.grey[800],
                            fontWeight: FontWeight.w500,
                          ),
                        ),
                        const SizedBox(height: 10),

                        // Lista de tarjetas
                        Expanded(
                          child: ListView.builder(
                            controller: scrollController,
                            itemCount: paints.length,
                            itemBuilder: (_, i) {
                              final paint = paints[i] as Map<String, dynamic>;
                              final isSelected = selectedIndex == i;

                              // Normalizar hex de la pintura
                              String paintHex = (paint['hex'] as String)
                                  .replaceFirst('#', '')
                                  .padLeft(6, '0');
                              Color paintColor;
                              try {
                                paintColor = Color(
                                  int.parse(paintHex, radix: 16) | 0xFF000000,
                                );
                              } catch (_) {
                                paintColor = Colors.red;
                              }

                              return GestureDetector(
                                onTap:
                                    () => setModalState(() {
                                      if (isSelected) {
                                        selectedIndex = null;
                                        selectedPaint = null;
                                      } else {
                                        selectedIndex = i;
                                        selectedPaint = paint;
                                      }
                                    }),
                                child: Card(
                                  margin: const EdgeInsets.only(bottom: 10),
                                  elevation: 0,
                                  shape: RoundedRectangleBorder(
                                    borderRadius: BorderRadius.circular(10),
                                    side: BorderSide(
                                      color:
                                          isSelected
                                              ? Colors.blue
                                              : (isDarkMode
                                                  ? Colors.grey[700]!
                                                  : Colors.grey[300]!),
                                      width: isSelected ? 2 : 1,
                                    ),
                                  ),
                                  color:
                                      isSelected
                                          ? (isDarkMode
                                              ? Colors.blue.withOpacity(0.1)
                                              : Colors.blue.withOpacity(0.05))
                                          : (isDarkMode
                                              ? Colors.grey[850]
                                              : null),
                                  child: Padding(
                                    padding: const EdgeInsets.all(12),
                                    child: Column(
                                      crossAxisAlignment:
                                          CrossAxisAlignment.start,
                                      children: [
                                        // Fila principal: avatar, info, match y tick
                                        Row(
                                          children: [
                                            // Brand avatar
                                            Container(
                                              width: 50,
                                              height: 50,
                                              decoration: BoxDecoration(
                                                color:
                                                    isDarkMode
                                                        ? Colors.grey[800]
                                                        : Colors.grey[200],
                                                shape: BoxShape.circle,
                                              ),
                                              child: Center(
                                                child: Text(
                                                  (paint['brand']['name']
                                                      as String)[0],
                                                  style: TextStyle(
                                                    fontSize: 24,
                                                    fontWeight: FontWeight.bold,
                                                    color:
                                                        isDarkMode
                                                            ? Colors.white
                                                            : Colors.black,
                                                  ),
                                                ),
                                              ),
                                            ),
                                            const SizedBox(width: 16),

                                            // Nombre y marca
                                            Expanded(
                                              child: Column(
                                                crossAxisAlignment:
                                                    CrossAxisAlignment.start,
                                                children: [
                                                  Text(
                                                    paint['name'] as String,
                                                    style: TextStyle(
                                                      fontWeight:
                                                          FontWeight.bold,
                                                      fontSize: 16,
                                                      color:
                                                          isDarkMode
                                                              ? Colors.white
                                                              : Colors.black,
                                                    ),
                                                  ),
                                                  Text(
                                                    paint['brand']['name']
                                                        as String,
                                                    style: TextStyle(
                                                      fontSize: 14,
                                                      color:
                                                          isDarkMode
                                                              ? Colors.grey[400]
                                                              : Colors
                                                                  .grey[600],
                                                    ),
                                                  ),
                                                ],
                                              ),
                                            ),

                                            // Match percentage
                                            Container(
                                              padding:
                                                  const EdgeInsets.symmetric(
                                                    horizontal: 10,
                                                    vertical: 4,
                                                  ),
                                              decoration: BoxDecoration(
                                                color: _getMatchColor(
                                                  (paint['similarity']
                                                          as double)
                                                      .toInt(),
                                                ).withOpacity(0.2),
                                                borderRadius:
                                                    BorderRadius.circular(12),
                                              ),
                                              child: Text(
                                                '${(paint['similarity'] as double).toInt()}% match',
                                                style: TextStyle(
                                                  color: _getMatchColor(
                                                    (paint['similarity']
                                                            as double)
                                                        .toInt(),
                                                  ),
                                                  fontWeight: FontWeight.bold,
                                                ),
                                              ),
                                            ),

                                            // Ícono de seleccionado
                                            if (isSelected)
                                              const Padding(
                                                padding: EdgeInsets.only(
                                                  left: 8,
                                                ),
                                                child: Icon(
                                                  Icons.check_circle,
                                                  color: Colors.blue,
                                                  size: 22,
                                                ),
                                              ),
                                          ],
                                        ),

                                        const SizedBox(height: 8),

                                        // Sección color + barcode
                                        Container(
                                          padding: const EdgeInsets.all(8),
                                          decoration: BoxDecoration(
                                            color:
                                                isDarkMode
                                                    ? Colors.grey[800]
                                                    : Colors.grey[100],
                                            borderRadius: BorderRadius.circular(
                                              8,
                                            ),
                                          ),
                                          child: Row(
                                            mainAxisAlignment:
                                                MainAxisAlignment.spaceBetween,
                                            children: [
                                              // Color swatch y code
                                              Row(
                                                children: [
                                                  Container(
                                                    width: 24,
                                                    height: 24,
                                                    decoration: BoxDecoration(
                                                      color: paintColor,
                                                      borderRadius:
                                                          BorderRadius.circular(
                                                            4,
                                                          ),
                                                    ),
                                                  ),
                                                  const SizedBox(width: 8),
                                                  Column(
                                                    crossAxisAlignment:
                                                        CrossAxisAlignment
                                                            .start,
                                                    children: [
                                                      Text(
                                                        'Color code:',
                                                        style: TextStyle(
                                                          fontSize: 10,
                                                          color:
                                                              isDarkMode
                                                                  ? Colors
                                                                      .grey[400]
                                                                  : Colors
                                                                      .grey[600],
                                                        ),
                                                      ),
                                                      Text(
                                                        paint['code'] as String,
                                                        style: TextStyle(
                                                          fontSize: 12,
                                                          fontWeight:
                                                              FontWeight.bold,
                                                          fontFamily:
                                                              'monospace',
                                                          color:
                                                              isDarkMode
                                                                  ? Colors.white
                                                                  : Colors
                                                                      .black,
                                                        ),
                                                      ),
                                                    ],
                                                  ),
                                                ],
                                              ),

                                              // Barcode
                                              Flexible(
                                                child: Column(
                                                  crossAxisAlignment:
                                                      CrossAxisAlignment.start,
                                                  children: [
                                                    Text(
                                                      'Barcode:',
                                                      style: TextStyle(
                                                        fontSize: 10,
                                                        color:
                                                            isDarkMode
                                                                ? Colors
                                                                    .grey[400]
                                                                : Colors
                                                                    .grey[600],
                                                      ),
                                                    ),
                                                    Row(
                                                      children: [
                                                        Icon(
                                                          Icons.qr_code,
                                                          size: 14,
                                                          color:
                                                              isDarkMode
                                                                  ? Colors
                                                                      .grey[400]
                                                                  : Colors
                                                                      .grey[600],
                                                        ),
                                                        const SizedBox(
                                                          width: 4,
                                                        ),
                                                        Flexible(
                                                          child: Text(
                                                            paint['barcode']
                                                                as String,
                                                            style:
                                                                const TextStyle(
                                                                  fontSize: 12,
                                                                  fontFamily:
                                                                      'monospace',
                                                                ),
                                                            overflow:
                                                                TextOverflow
                                                                    .ellipsis,
                                                          ),
                                                        ),
                                                      ],
                                                    ),
                                                  ],
                                                ),
                                              ),
                                            ],
                                          ),
                                        ),
                                      ],
                                    ),
                                  ),
                                ),
                              );
                            },
                          ),
                        ),

                        // Botón Confirmar
                        const SizedBox(height: 16),
                        SizedBox(
                          width: double.infinity,
                          child: ElevatedButton(
                            onPressed:
                                selectedPaint != null
                                    ? () => Navigator.pop(context, true)
                                    : null,
                            style: ElevatedButton.styleFrom(
                              backgroundColor: AppTheme.marineBlue,
                              foregroundColor: Colors.white,
                              disabledBackgroundColor: Colors.grey.withOpacity(
                                0.3,
                              ),
                              padding: const EdgeInsets.symmetric(vertical: 14),
                            ),
                            child: const Text(
                              'Confirm Selection',
                              style: TextStyle(fontSize: 16),
                            ),
                          ),
                        ),
                      ],
                    ),
                  );
                },
              );
            },
          );
        },
      );

      // Validar resultado
      if (!context.mounted || confirmed != true || selectedPaint == null) {
        return null;
      }

      // Procesar color de la pintura seleccionada
      String finalHex = (selectedPaint!['hex'] as String)
          .replaceFirst('#', '')
          .padLeft(6, '0');
      Color finalColor;
      try {
        finalColor = Color(int.parse(finalHex, radix: 16) | 0xFF000000);
      } catch (_) {
        finalColor = Colors.red;
      }

      // Retornar datos combinados
      return {
        ...colorData,
        'paintName': selectedPaint!['name'],
        'paintBrand': selectedPaint!['brand']['name'],
        'paintColor': finalColor,
        'brandAvatar': (selectedPaint!['brand']['name'] as String)[0],
        'matchPercentage': (selectedPaint!['similarity'] as double).toInt(),
        'colorCode': selectedPaint!['code'],
        'barcode': selectedPaint!['barcode'],
        'paintId': selectedPaint!['id'],
        'brandId': selectedPaint!['brand']['id'],
      };
    } catch (e) {
      if (context.mounted) {
        ScaffoldMessenger.of(
          context,
        ).showSnackBar(SnackBar(content: Text('Error: ${e.toString()}')));
      }
      return null;
    }
  }

  // Helper method to get color based on match percentage
  Color _getMatchColor(int matchPercentage) {
    if (matchPercentage >= 90) {
      return Colors.green;
    } else if (matchPercentage >= 80) {
      return Colors.amber;
    } else {
      return Colors.red;
    }
  }

  // Actualizar el método _buildColorSwatchItem para usar los logos
  Widget _buildColorSwatchItem(Map<String, dynamic> colorData, int index) {
    final color = colorData['color'] as Color;
    final hexCode = colorData['hexCode'] as String;
    final paintName = colorData['paintName'];
    final paintBrand = colorData['paintBrand'];
    final matchPercentage = colorData['matchPercentage'];
    final brandAvatar = colorData['brandAvatar'];
    final colorCode = colorData['colorCode'] as String?;
    final barcode = colorData['barcode'] as String?;
    final paintColor = colorData['paintColor'] as Color?;
    final isDarkMode = Theme.of(context).brightness == Brightness.dark;

    // Si hay una pintura seleccionada, mostrar tarjeta como en la imagen
    if (paintName != null) {
      return Card(
        margin: const EdgeInsets.symmetric(horizontal: 4, vertical: 2),
        elevation: 0,
        shape: RoundedRectangleBorder(
          borderRadius: BorderRadius.circular(10),
          side: BorderSide(
            color: isDarkMode ? Colors.grey[700]! : Colors.grey[300]!,
            width: 1,
          ),
        ),
        child: Padding(
          padding: const EdgeInsets.all(12),
          child: Row(
            crossAxisAlignment: CrossAxisAlignment.center,
            children: [
              // Avatar de marca (círculo con letra)
              Container(
                width: 35,
                height: 35,
                decoration: BoxDecoration(
                  color: isDarkMode ? Colors.grey[800] : Colors.grey[200],
                  shape: BoxShape.circle,
                ),
                child: Center(
                  child: Text(
                    brandAvatar as String,
                    style: TextStyle(
                      fontSize: 20,
                      fontWeight: FontWeight.bold,
                      color: isDarkMode ? Colors.white : Colors.black,
                    ),
                  ),
                ),
              ),
              const SizedBox(width: 12),

              // Nombre y marca
              Expanded(
                child: Column(
                  crossAxisAlignment: CrossAxisAlignment.start,
                  mainAxisSize: MainAxisSize.min,
                  children: [
                    Text(
                      paintName,
                      style: TextStyle(
                        fontWeight: FontWeight.bold,
                        fontSize: 14,
                        color: isDarkMode ? Colors.white : Colors.black,
                      ),
                      overflow: TextOverflow.ellipsis,
                    ),
                    Text(
                      paintBrand ?? '',
                      style: TextStyle(
                        fontSize: 12,
                        color: isDarkMode ? Colors.grey[400] : Colors.grey[600],
                      ),
                      overflow: TextOverflow.ellipsis,
                    ),

                    // Código de color y barcode en una fila
                    const SizedBox(height: 4),
                    Row(
                      children: [
                        // Color box y código
                        if (colorCode != null)
                          Row(
                            children: [
                              Container(
                                width: 15,
                                height: 15,
                                decoration: BoxDecoration(
                                  color: paintColor as Color,
                                  borderRadius: BorderRadius.circular(2),
                                ),
                              ),
                              const SizedBox(width: 4),
                              Text(
                                colorCode,
                                style: TextStyle(
                                  fontSize: 10,
                                  fontFamily: GoogleFonts.poppins().fontFamily,
                                  fontWeight: FontWeight.w500,
                                  color: Colors.black,
                                ),
                              ),
                            ],
                          ),

                        const SizedBox(width: 16),

                        // Barcode
                        if (barcode != null)
                          Row(
                            children: [
                              Icon(
                                Icons.qr_code,
                                size: 10,
                                color:
                                    isDarkMode
                                        ? Colors.grey[400]
                                        : Colors.grey[600],
                              ),
                              const SizedBox(width: 4),
                              Text(
                                barcode,
                                style: TextStyle(
                                  fontSize: 10,
                                  fontFamily: GoogleFonts.poppins().fontFamily,
                                  color:
                                      isDarkMode
                                          ? Colors.grey[400]
                                          : Colors.grey[600],
                                ),
                              ),
                            ],
                          ),
                      ],
                    ),
                  ],
                ),
              ),

              // Porcentaje de coincidencia
              if (matchPercentage != null)
                Container(
                  padding: const EdgeInsets.symmetric(
                    horizontal: 8,
                    vertical: 4,
                  ),
                  decoration: BoxDecoration(
                    color: _getMatchColor(
                      matchPercentage as int,
                    ).withOpacity(0.2),
                    borderRadius: BorderRadius.circular(12),
                  ),
                  child: Text(
                    '$matchPercentage% match',
                    style: TextStyle(
                      fontSize: 12,
                      fontFamily: GoogleFonts.poppins().fontFamily,
                      color: _getMatchColor(matchPercentage as int),
                      fontWeight: FontWeight.bold,
                    ),
                  ),
                ),
            ],
          ),
        ),
      );
    }

    // Si no hay pintura seleccionada, mostrar el diseño original
    return Padding(
      padding: const EdgeInsets.symmetric(horizontal: 6.0, vertical: 2.0),
      child: Column(
        mainAxisSize: MainAxisSize.min,
        children: [
          Stack(
            children: [
              // Paint color container
              Container(
                width: 36,
                height: 36,
                decoration: BoxDecoration(
                  color: color,
                  borderRadius: BorderRadius.circular(6),
                ),
              ),

              // Remove button
              Positioned(
                right: -4,
                top: -4,
                child: GestureDetector(
                  onTap: () {
                    setState(() {
                      _pickedColors.removeAt(index);
                    });
                  },
                  child: Container(
                    padding: const EdgeInsets.all(1),
                    decoration: BoxDecoration(
                      color: isDarkMode ? Colors.grey[800] : Colors.white,
                      shape: BoxShape.circle,
                      border: Border.all(
                        color: isDarkMode ? Colors.grey[700]! : Colors.white,
                        width: 1,
                      ),
                      boxShadow: [
                        BoxShadow(
                          color: Colors.black.withOpacity(0.2),
                          blurRadius: 2,
                        ),
                      ],
                    ),
                    child: Icon(
                      Icons.close,
                      size: 10,
                      color: isDarkMode ? Colors.red[300] : Colors.red,
                    ),
                  ),
                ),
              ),
            ],
          ),

          // Show hex code
          Padding(
            padding: const EdgeInsets.only(top: 2),
            child: Text(
              hexCode,
              style: TextStyle(
                fontSize: 9,
                fontFamily: GoogleFonts.poppins().fontFamily,
                color: isDarkMode ? Colors.grey[400] : Colors.grey[800],
              ),
            ),
          ),
        ],
      ),
    );
  }

  // Modal para seleccionar marcas de pintura
  void _showBrandSelectionModal(BuildContext context) {
    final isDarkMode = Theme.of(context).brightness == Brightness.dark;

    // Crear una copia local de los datos para manipularlos en el modal
    final List<Map<String, dynamic>> tempBrands =
        List<Map<String, dynamic>>.from(
          _paintBrands.map((brand) => Map<String, dynamic>.from(brand)),
        );

    showModalBottomSheet(
      context: context,
      isScrollControlled: true,
      shape: const RoundedRectangleBorder(
        borderRadius: BorderRadius.vertical(top: Radius.circular(20)),
      ),
      backgroundColor: isDarkMode ? Colors.grey[900] : Colors.white,
      builder: (context) {
        return StatefulBuilder(
          builder: (context, setModalState) {
            return DraggableScrollableSheet(
              initialChildSize: 0.6,
              maxChildSize: 0.9,
              minChildSize: 0.5,
              expand: false,
              builder: (context, scrollController) {
                return Container(
                  padding: const EdgeInsets.all(20),
                  child: Column(
                    crossAxisAlignment: CrossAxisAlignment.start,
                    children: [
                      Row(
                        mainAxisAlignment: MainAxisAlignment.spaceBetween,
                        children: [
                          Text(
                            'Select Paint Brands',
                            style: Theme.of(
                              context,
                            ).textTheme.titleLarge?.copyWith(
                              color: isDarkMode ? Colors.white : null,
                            ),
                          ),
                          IconButton(
                            icon: Icon(
                              Icons.close,
                              color: isDarkMode ? Colors.white : null,
                            ),
                            onPressed: () => Navigator.pop(context),
                          ),
                        ],
                      ),
                      Divider(color: isDarkMode ? Colors.grey[700] : null),
                      const SizedBox(height: 10),
                      Expanded(
                        child: GridView.builder(
                          controller: scrollController,
                          gridDelegate:
                              const SliverGridDelegateWithFixedCrossAxisCount(
                                crossAxisCount: 2,
                                childAspectRatio: 1.5,
                                crossAxisSpacing: 10,
                                mainAxisSpacing: 10,
                              ),
                          itemCount: tempBrands.length,
                          itemBuilder: (context, index) {
                            final brand = tempBrands[index];
                            return GestureDetector(
                              onTap: () {
                                setModalState(() {
                                  brand['selected'] =
                                      !(brand['selected'] as bool);
                                });
                              },
                              child: Container(
                                decoration: BoxDecoration(
                                  color:
                                      (brand['selected'] as bool)
                                          ? (brand['color'] as Color)
                                              .withOpacity(
                                                isDarkMode ? 0.3 : 0.1,
                                              )
                                          : (isDarkMode
                                              ? Colors.grey[850]
                                              : Colors.white),
                                  borderRadius: BorderRadius.circular(12),
                                  border: Border.all(
                                    color:
                                        (brand['selected'] as bool)
                                            ? (brand['color'] as Color)
                                            : (isDarkMode
                                                ? Colors.grey[700]!
                                                : Colors.grey[300]!),
                                    width: (brand['selected'] as bool) ? 2 : 1,
                                  ),
                                ),
                                child: Column(
                                  mainAxisAlignment: MainAxisAlignment.center,
                                  children: [
                                    if (brand['logoUrl'] != null)
                                      Container(
                                        height: 40,
                                        width: 40,
                                        margin: const EdgeInsets.only(
                                          bottom: 8,
                                        ),
                                        child: Image.network(
                                          brand['logoUrl'],
                                          fit: BoxFit.contain,
                                        ),
                                      )
                                    else
                                      CircleAvatar(
                                        radius: 20,
                                        backgroundColor:
                                            brand['color'] as Color,
                                        child: Text(
                                          (brand['name'] as String)[0],
                                          style: const TextStyle(
                                            color: Colors.white,
                                            fontWeight: FontWeight.bold,
                                          ),
                                        ),
                                      ),
                                    Flexible(
                                      child: Text(
                                        brand['name'] as String,
                                        textAlign: TextAlign.center,
                                        style: TextStyle(
                                          fontWeight: FontWeight.w500,
                                          color:
                                              isDarkMode ? Colors.white : null,
                                        ),
                                        overflow: TextOverflow.ellipsis,
                                      ),
                                    ),
                                    if (brand['selected'] as bool)
                                      Icon(
                                        Icons.check_circle,
                                        color: brand['color'] as Color,
                                        size: 18,
                                      ),
                                  ],
                                ),
                              ),
                            );
                          },
                        ),
                      ),
                      const SizedBox(height: 10),
                      SizedBox(
                        width: double.infinity,
                        child: ElevatedButton(
                          onPressed: () {
                            setState(() {
                              for (int i = 0; i < _paintBrands.length; i++) {
                                _paintBrands[i]['selected'] =
                                    tempBrands[i]['selected'];
                              }
                            });
                            Navigator.pop(context);
                          },
                          style: ElevatedButton.styleFrom(
                            backgroundColor: AppTheme.marineBlue,
                            foregroundColor: Colors.white,
                            padding: const EdgeInsets.symmetric(vertical: 12),
                          ),
                          child: const Text('Apply'),
                        ),
                      ),
                    ],
                  ),
                );
              },
            );
          },
        );
      },
    );
  }

  // Método para verificar si se inició con argumentos para crear una paleta
  void _checkForPaletteCreationArguments() {
    final modalRoute = ModalRoute.of(context);
    if (modalRoute != null && modalRoute.settings.arguments != null) {
      final args = modalRoute.settings.arguments as Map<String, dynamic>?;

      if (args != null && args.containsKey('paletteInfo')) {
        final paletteInfo = args['paletteInfo'] as Map<String, dynamic>;
        if (paletteInfo['isCreatingPalette'] == true &&
            paletteInfo.containsKey('paletteName')) {
          // Almacenar el nombre de la paleta pendiente
          _pendingPaletteName = paletteInfo['paletteName'] as String;
          _isCreatingPaletteFromExternal = true;

          // Actualizar el controlador del nombre de la paleta
          _paletteNameController.text = _pendingPaletteName!;

          // Activar directamente el flujo de búsqueda de colores
          setState(() {
            _showColorPicker = true;
          });
        }
      }
    }
  }

  // Widget para mostrar la tarjeta promocional de Warhammer 40,000: Paints + Tools Set
  Widget _buildPromotionCard(BuildContext context) {
    final isDarkMode = Theme.of(context).brightness == Brightness.dark;

    // Valores responsivos utilizando AppResponsive
    final cardHeight = AppResponsive.getAdaptiveValue(
      context: context,
      defaultValue: 180.0,
      mobile: 150.0,
    );

    final imageWidth = AppResponsive.getAdaptiveValue(
      context: context,
      defaultValue: 140.0,
      mobile: 120.0,
    );

    final contentPadding = AppResponsive.getAdaptiveValue(
      context: context,
      defaultValue: 16.0,
      mobile: 12.0,
    );

    final titleFontSize = AppResponsive.getAdaptiveFontSize(
      context,
      18.0,
      minFontSize: 16.0,
    );

    final subtitleFontSize = AppResponsive.getAdaptiveFontSize(
      context,
      16.0,
      minFontSize: 14.0,
    );

    final priceFontSize = AppResponsive.getAdaptiveFontSize(
      context,
      20.0,
      minFontSize: 18.0,
    );

    final oldPriceFontSize = AppResponsive.getAdaptiveFontSize(
      context,
      14.0,
      minFontSize: 12.0,
    );

    return GestureDetector(
      onTap: () {
        // Aquí puedes agregar alguna acción al tocar la promoción
        ScaffoldMessenger.of(context).showSnackBar(
          const SnackBar(
            content: Text('Warhammer 40,000 Paints + Tools Set promotion'),
            duration: Duration(seconds: 2),
          ),
        );
      },
      child: Container(
        width: double.infinity,
        height: cardHeight,
        decoration: BoxDecoration(
          gradient: LinearGradient(
            begin: Alignment.topLeft,
            end: Alignment.bottomRight,
            colors: [AppTheme.marineBlueDark, AppTheme.marineBlue],
          ),
          borderRadius: BorderRadius.circular(16),
          boxShadow: [
            BoxShadow(
              color: Colors.black.withOpacity(0.2),
              blurRadius: 8,
              offset: const Offset(0, 4),
            ),
          ],
        ),
        child: Stack(
          children: [
            // Fondo con efecto de resplandor en la esquina
            Positioned(
              right: -30,
              top: -30,
              child: Container(
                width: 120,
                height: 120,
                decoration: BoxDecoration(
                  shape: BoxShape.circle,
                  color: AppTheme.marineGold.withOpacity(0.2),
                ),
              ),
            ),

            // Separador diagonal
            Positioned.fill(
              child: ClipPath(
                clipper: DiagonalClipper(),
                child: Container(color: Colors.black.withOpacity(0.15)),
              ),
            ),

            // Contenido
            Padding(
              padding: EdgeInsets.all(contentPadding),
              child: Row(
                children: [
                  // Imagen de la promoción con la imagen proporcionada
                  Container(
                    width: imageWidth,
                    decoration: BoxDecoration(
                      borderRadius: BorderRadius.circular(12),
                    ),
                    child: ClipRRect(
                      borderRadius: BorderRadius.circular(12),
                      child: Image.network(
                        'https://www.games-workshop.com/resources/catalog/product/920x950/99170299029_WH40kPaintsTools01.jpg',
                        fit: BoxFit.cover,
                        errorBuilder: (context, error, stackTrace) {
                          return Container(
                            color: Colors.grey[800],
                            child: const Center(
                              child: Icon(
                                Icons.image_not_supported,
                                size: 40,
                                color: Colors.white54,
                              ),
                            ),
                          );
                        },
                      ),
                    ),
                  ),

                  SizedBox(width: contentPadding),

                  // Información del producto
                  Expanded(
                    child: Column(
                      crossAxisAlignment: CrossAxisAlignment.start,
                      mainAxisAlignment: MainAxisAlignment.center,
                      children: [
                        // Etiqueta de promoción
                        Container(
                          padding: const EdgeInsets.symmetric(
                            horizontal: 8,
                            vertical: 4,
                          ),
                          decoration: BoxDecoration(
                            color: AppTheme.marineGold,
                            borderRadius: BorderRadius.circular(4),
                          ),
                          child: const Text(
                            'SPECIAL OFFER',
                            style: TextStyle(
                              color: Colors.black,
                              fontWeight: FontWeight.bold,
                              fontSize: 10,
                            ),
                          ),
                        ),

                        const SizedBox(height: 8),

                        // Título
                        Text(
                          'Warhammer 40,000',
                          style: TextStyle(
                            color: Colors.white,
                            fontWeight: FontWeight.bold,
                            fontSize: titleFontSize,
                          ),
                        ),

                        Text(
                          'Paints + Tools Set',
                          style: TextStyle(
                            color: Colors.white,
                            fontWeight: FontWeight.bold,
                            fontSize: subtitleFontSize,
                          ),
                        ),

                        const SizedBox(height: 8),

                        // Precio con descuento
                        Row(
                          children: [
                            Text(
                              '\$75.99',
                              style: TextStyle(
                                color: Colors.white.withOpacity(0.7),
                                decoration: TextDecoration.lineThrough,
                                fontSize: oldPriceFontSize,
                              ),
                            ),
                            const SizedBox(width: 8),
                            Text(
                              '\$59.99',
                              style: TextStyle(
                                color: Colors.white,
                                fontWeight: FontWeight.bold,
                                fontSize: priceFontSize,
                              ),
                            ),
                          ],
                        ),

                        // El botón "View Offer" ha sido eliminado
                      ],
                    ),
                  ),
                ],
              ),
            ),
          ],
        ),
      ),
    );
  }

  // Add this new method for showing paint details, ahora usando paletteInfo real
  void _showPaintDetailsModal(
    BuildContext context,
    Paint paint,
    List<PaletteInfo> paletteInfo,
  ) {
    final isDarkMode = Theme.of(context).brightness == Brightness.dark;
    final paintColor = Color(
      int.parse(paint.hex.substring(1), radix: 16) | 0xFF000000,
    );

    showModalBottomSheet(
      context: context,
      isScrollControlled: true,
      backgroundColor: Colors.transparent,
      builder: (_) {
        final count = paletteInfo.length;
        return Container(
          decoration: BoxDecoration(
            color: isDarkMode ? const Color(0xFF1E2229) : Colors.white,
            borderRadius: const BorderRadius.vertical(top: Radius.circular(20)),
          ),
          child: Stack(
            alignment: Alignment.topRight,
            children: [
              // Close button
              Positioned(
                top: 10,
                right: 10,
                child: IconButton(
                  icon: Icon(
                    Icons.close,
                    color: isDarkMode ? Colors.white70 : Colors.black54,
                  ),
                  onPressed: () => Navigator.pop(context),
                ),
              ),

              SingleChildScrollView(
                child: Column(
                  crossAxisAlignment: CrossAxisAlignment.start,
                  children: [
                    // Header with title
                    Padding(
                      padding: const EdgeInsets.fromLTRB(24, 20, 24, 0),
                      child: Text(
                        'Paint Details',
                        style: TextStyle(
                          fontSize: 18,
                          fontWeight: FontWeight.bold,
                          color: isDarkMode ? Colors.white70 : Colors.black87,
                        ),
                      ),
                    ),

                    const SizedBox(height: 12),

                    Divider(
                      color: isDarkMode ? Colors.grey[800] : Colors.grey[300],
                    ),

                    // Paint name section with large font
                    Padding(
                      padding: const EdgeInsets.fromLTRB(24, 24, 24, 0),
                      child: Row(
                        crossAxisAlignment: CrossAxisAlignment.start,
                        children: [
                          // Color avatar - large circle showing the paint color
                          Container(
                            width: 60,
                            height: 60,
                            decoration: BoxDecoration(
                              color: paintColor,
                              shape: BoxShape.circle,
                              border: Border.all(
                                color:
                                    isDarkMode
                                        ? Colors.grey[700]!
                                        : Colors.grey[300]!,
                                width: 2,
                              ),
                              boxShadow: [
                                BoxShadow(
                                  color: Colors.black.withOpacity(0.1),
                                  blurRadius: 4,
                                  offset: const Offset(0, 2),
                                ),
                              ],
                            ),
                          ),
                          const SizedBox(width: 16),

                          // Paint name and details
                          Expanded(
                            child: Column(
                              crossAxisAlignment: CrossAxisAlignment.start,
                              children: [
                                Text(
                                  paint.name,
                                  style: TextStyle(
                                    fontSize: 28,
                                    fontWeight: FontWeight.bold,
                                    color:
                                        isDarkMode
                                            ? Colors.white
                                            : Colors.black,
                                  ),
                                ),

                                const SizedBox(height: 4),

                                // Brand with logo
                                Row(
                                  children: [
                                    // Brand logo or first letter avatar
                                    Container(
                                      width: 24,
                                      height: 24,
                                      decoration: BoxDecoration(
                                        color:
                                            isDarkMode
                                                ? Colors.grey[800]
                                                : Colors.grey[200],
                                        shape: BoxShape.circle,
                                      ),
                                      child: Center(
                                        child: Text(
                                          paint.brand
                                              .substring(0, 1)
                                              .toUpperCase(),
                                          style: TextStyle(
                                            fontSize: 14,
                                            fontWeight: FontWeight.bold,
                                            color:
                                                isDarkMode
                                                    ? Colors.white
                                                    : Colors.grey[700],
                                          ),
                                        ),
                                      ),
                                    ),
                                    const SizedBox(width: 8),
                                    Text(
                                      paint.brand,
                                      style: TextStyle(
                                        fontSize: 18,
                                        color:
                                            isDarkMode
                                                ? Colors.grey[400]
                                                : Colors.grey[700],
                                      ),
                                    ),
                                  ],
                                ),
                              ],
                            ),
                          ),
                        ],
                      ),
                    ),

                    const SizedBox(height: 24),

                    // Color code section
                    Padding(
                      padding: const EdgeInsets.fromLTRB(24, 0, 24, 0),
                      child: Column(
                        crossAxisAlignment: CrossAxisAlignment.start,
                        children: [
                          Text(
                            'Color Code:',
                            style: TextStyle(
                              fontSize: 16,
                              fontWeight: FontWeight.w500,
                              color:
                                  isDarkMode
                                      ? Colors.grey[400]
                                      : Colors.grey[700],
                            ),
                          ),
                          const SizedBox(height: 8),
                          Container(
                            padding: const EdgeInsets.symmetric(
                              horizontal: 16,
                              vertical: 12,
                            ),
                            decoration: BoxDecoration(
                              color:
                                  isDarkMode
                                      ? Colors.grey[850]
                                      : Colors.grey[100],
                              borderRadius: BorderRadius.circular(8),
                              border: Border.all(
                                color:
                                    isDarkMode
                                        ? Colors.grey[700]!
                                        : Colors.grey[300]!,
                                width: 1,
                              ),
                            ),
                            child: Row(
                              children: [
                                Container(
                                  width: 24,
                                  height: 24,
                                  decoration: BoxDecoration(
                                    color: paintColor,
                                    shape: BoxShape.circle,
                                    border: Border.all(
                                      color:
                                          isDarkMode
                                              ? Colors.grey[600]!
                                              : Colors.grey[400]!,
                                      width: 1,
                                    ),
                                  ),
                                ),
                                const SizedBox(width: 12),
                                Text(
                                  paint.hex,
                                  style: TextStyle(
                                    fontSize: 20,
                                    fontWeight: FontWeight.bold,
                                    fontFamily: 'monospace',
                                    color:
                                        isDarkMode
                                            ? Colors.white
                                            : Colors.black,
                                    letterSpacing: 1.2,
                                  ),
                                ),
                              ],
                            ),
                          ),
                        ],
                      ),
                    ),

                    const SizedBox(height: 32),

                    // Palettes section
                    Padding(
                      padding: const EdgeInsets.fromLTRB(24, 0, 24, 24),
                      child: Column(
                        crossAxisAlignment: CrossAxisAlignment.start,
                        children: [
                          Row(
                            children: [
                              Icon(
                                Icons.palette_outlined,
                                size: 20,
                                color:
                                    isDarkMode
                                        ? Colors.grey[400]
                                        : Colors.grey[700],
                              ),
                              const SizedBox(width: 8),
                              Text(
                                'Used in $count palette${count == 1 ? '' : 's'}',
                                style: TextStyle(
                                  fontSize: 16,
                                  fontWeight: FontWeight.bold,
                                  color:
                                      isDarkMode
                                          ? Colors.white
                                          : Colors.black87,
                                ),
                              ),
                            ],
                          ),

                          const SizedBox(height: 16),

                          // No palettes message
                          if (count == 0)
                            Center(
                              child: Container(
                                padding: const EdgeInsets.all(16),
                                decoration: BoxDecoration(
                                  color:
                                      isDarkMode
                                          ? Colors.grey[850]
                                          : Colors.grey[100],
                                  borderRadius: BorderRadius.circular(8),
                                  border: Border.all(
                                    color:
                                        isDarkMode
                                            ? Colors.grey[700]!
                                            : Colors.grey[300]!,
                                  ),
                                ),
                                child: Column(
                                  children: [
                                    Icon(
                                      Icons.palette_outlined,
                                      size: 36,
                                      color:
                                          isDarkMode
                                              ? Colors.grey[600]
                                              : Colors.grey[400],
                                    ),
                                    const SizedBox(height: 8),
                                    Text(
                                      'This paint hasn\'t been used in any palette yet.',
                                      textAlign: TextAlign.center,
                                      style: TextStyle(
                                        color:
                                            isDarkMode
                                                ? Colors.grey[400]
                                                : Colors.grey[600],
                                      ),
                                    ),
                                  ],
                                ),
                              ),
                            )
                          else
                            // Palette items
                            Container(
                              decoration: BoxDecoration(
                                color:
                                    isDarkMode
                                        ? Colors.grey[850]
                                        : Colors.grey[100],
                                borderRadius: BorderRadius.circular(12),
                                border: Border.all(
                                  color:
                                      isDarkMode
                                          ? Colors.grey[700]!
                                          : Colors.grey[300]!,
                                ),
                              ),
                              child: ListView.separated(
                                shrinkWrap: true,
                                physics: const NeverScrollableScrollPhysics(),
                                itemCount: paletteInfo.length,
                                separatorBuilder:
                                    (context, index) => Divider(
                                      color:
                                          isDarkMode
                                              ? Colors.grey[800]
                                              : Colors.grey[300],
                                      height: 1,
                                    ),
                                itemBuilder: (context, index) {
                                  final info = paletteInfo[index];
                                  return ListTile(
                                    leading: Container(
                                      width: 36,
                                      height: 36,
                                      decoration: BoxDecoration(
                                        color: paintColor.withOpacity(0.2),
                                        borderRadius: BorderRadius.circular(8),
                                      ),
                                      child: const Center(
                                        child: Icon(Icons.palette, size: 20),
                                      ),
                                    ),
                                    title: Text(
                                      info.name,
                                      style: TextStyle(
                                        fontWeight: FontWeight.w500,
                                        color:
                                            isDarkMode
                                                ? Colors.white
                                                : Colors.black87,
                                      ),
                                    ),
                                    subtitle: Text(
                                      '${info.createdAt.year}-'
                                      '${info.createdAt.month.toString().padLeft(2, '0')}-'
                                      '${info.createdAt.day.toString().padLeft(2, '0')}',
                                      style: TextStyle(
                                        fontSize: 12,
                                        color:
                                            isDarkMode
                                                ? Colors.grey[400]
                                                : Colors.grey[600],
                                      ),
                                    ),
                                    contentPadding: const EdgeInsets.symmetric(
                                      horizontal: 16,
                                      vertical: 8,
                                    ),
                                  );
                                },
                              ),
                            ),
                        ],
                      ),
                    ),
                  ],
                ),
              ),
            ],
          ),
        );
      },
    );
  }

  // Método para abrir el modal de añadir a wishlist
  void _showAddToWishlistModal(BuildContext context, Paint paint) {
    AddToWishlistModal.show(
      context: context,
      paint: paint,
      onAddToWishlist: (paint, priority, _) async {
        final scaffoldMessenger = ScaffoldMessenger.of(context);

        // Show loading indicator
        scaffoldMessenger.showSnackBar(
          const SnackBar(
            content: Row(
              children: [
                CircularProgressIndicator(
                  valueColor: AlwaysStoppedAnimation<Color>(Colors.white),
                  strokeWidth: 2,
                ),
                SizedBox(width: 16),
                Text('Adding to wishlist...'),
              ],
            ),
            duration: Duration(seconds: 10),
            behavior: SnackBarBehavior.floating,
          ),
        );

        try {
          // Use WishlistCacheService for optimistic updates and automatic sync
          final wishlistCacheService = Provider.of<WishlistCacheService>(
            context,
            listen: false,
          );

          bool success;
          if (wishlistCacheService.isInitialized) {
            // Use cache service for optimistic update
            success = await wishlistCacheService.addToWishlist(paint, priority);
          } else {
            // Fallback to direct service
            final firebaseUser = FirebaseAuth.instance.currentUser;
            if (firebaseUser == null) {
              scaffoldMessenger.hideCurrentSnackBar();
              scaffoldMessenger.showSnackBar(
                const SnackBar(
                  content: Text('You need to be logged in to add to wishlist'),
                  backgroundColor: Colors.red,
                  behavior: SnackBarBehavior.floating,
                ),
              );
              return;
            }

            final result = await _paintService.addToWishlistDirect(
              paint,
              priority,
              firebaseUser.uid,
            );
            success = result['success'] == true;
          }

          scaffoldMessenger.hideCurrentSnackBar();

          if (success) {
            scaffoldMessenger.showSnackBar(
              SnackBar(
                content: Text(
                  'Added ${paint.name} to wishlist${priority > 0 ? " with priority $priority" : ""}',
                ),
                backgroundColor: Colors.green,
                action: SnackBarAction(
                  label: 'VIEW',
                  textColor: Colors.white,
                  onPressed: () {
                    Navigator.push(
                      context,
                      MaterialPageRoute(
                        builder: (context) => const WishlistScreen(),
                      ),
                    );
                  },
                ),
              ),
            );

            // Invalidate cache to refresh data
            _invalidateMostUsedPaintsCache();
          } else {
            scaffoldMessenger.showSnackBar(
              const SnackBar(
                content: Text('Error adding to wishlist'),
                backgroundColor: Colors.red,
                behavior: SnackBarBehavior.floating,
                duration: Duration(seconds: 5),
              ),
            );
          }
        } catch (e) {
          scaffoldMessenger.hideCurrentSnackBar();
          scaffoldMessenger.showSnackBar(
            SnackBar(
              content: Text('Error: $e'),
              backgroundColor: Colors.red,
              behavior: SnackBarBehavior.floating,
              duration: Duration(seconds: 5),
            ),
          );
        }
      },
    );
  }

  // Método para abrir el modal de añadir al inventario
  void _showAddToInventoryModal(BuildContext context, Paint paint) {
    AddToInventoryModal.show(
      context: context,
      paint: paint,
      onAddToInventory: (paint, quantity, notes, _) async {
        final scaffoldMessenger = ScaffoldMessenger.of(context);

        // Show loading indicator
        scaffoldMessenger.showSnackBar(
          const SnackBar(
            content: Row(
              children: [
                CircularProgressIndicator(
                  valueColor: AlwaysStoppedAnimation<Color>(Colors.white),
                  strokeWidth: 2,
                ),
                SizedBox(width: 16),
                Text('Adding to inventory...'),
              ],
            ),
            duration: Duration(seconds: 10),
            behavior: SnackBarBehavior.floating,
          ),
        );

        try {
          // Use InventoryCacheService for optimistic updates and automatic sync
          final inventoryCacheService = Provider.of<InventoryCacheService>(
            context,
            listen: false,
          );

          bool success;
          if (inventoryCacheService.isInitialized) {
            // Use cache service for optimistic update
            success = await inventoryCacheService.addInventoryItem(
              paint.brandId ?? 'unknown',
              paint.id,
              quantity,
              notes: notes ?? '',
            );
          } else {
            // Fallback to direct service
            final inventoryService = InventoryService();
            final result = await inventoryService.addInventoryRecordReturningId(
              brandId: paint.brandId ?? 'unknown',
              paintId: paint.id,
              quantity: quantity,
              notes: notes ?? '',
            );
            success = result != null;
          }

          scaffoldMessenger.hideCurrentSnackBar();

          if (success) {
            scaffoldMessenger.showSnackBar(
              SnackBar(
                content: Text('Added $quantity ${paint.name} to inventory'),
                backgroundColor: Colors.green,
                action: SnackBarAction(
                  label: 'VIEW',
                  textColor: Colors.white,
                  onPressed: () {
                    Navigator.push(
                      context,
                      MaterialPageRoute(
                        builder: (context) => const InventoryScreen(),
                      ),
                    );
                  },
                ),
              ),
            );

            // Invalidate cache to refresh data
            _invalidateMostUsedPaintsCache();
          } else {
            scaffoldMessenger.showSnackBar(
              const SnackBar(
                content: Text('Error adding to inventory'),
                backgroundColor: Colors.red,
                behavior: SnackBarBehavior.floating,
                duration: Duration(seconds: 5),
              ),
            );
          }
        } catch (e) {
          scaffoldMessenger.hideCurrentSnackBar();
          scaffoldMessenger.showSnackBar(
            SnackBar(
              content: Text('Error: $e'),
              backgroundColor: Colors.red,
              behavior: SnackBarBehavior.floating,
              duration: Duration(seconds: 5),
            ),
          );
        }
      },
    );
  }

  Future<void> _loadPaintBrands() async {
    try {
      final brands = await _paintBrandService.getPaintBrands();

      final mappedBrands =
          brands
              .map(
                (brand) => {
                  'id': brand.id,
                  'name': brand.name,
                  'logoUrl': brand.logoUrl,
                  'selected': false,
                  'color': _getBrandColor(brand.name),
                  'paintCount': brand.paintCount,
                },
              )
              .toList();

      for (var i = 0; i < min(5, mappedBrands.length); i++) {
        final brand = mappedBrands[i];
      }

      // Ordenar por contador (descendente)
      mappedBrands.sort(
        (a, b) => (b['paintCount'] as int).compareTo(a['paintCount'] as int),
      );

      setState(() {
        _paintBrands = mappedBrands;

        // Log del total de pinturas que se mostrarán en la UI
        final totalPaints = _paintBrands.fold(
          0,
          (sum, brand) => sum + (brand['paintCount'] as int),
        );
      });
    } catch (e) {
      // Fallback a marcas por defecto en caso de error
      setState(() {
        _paintBrands = [
          {
            'id': 'citadel',
            'name': 'Citadel',
            'color': AppTheme.primaryBlue,
            'selected': false,
            'logoUrl': null,
            'paintCount': 0,
          },
          {
            'id': 'vallejo',
            'name': 'Vallejo',
            'color': AppTheme.pinkColor,
            'selected': false,
            'logoUrl': null,
            'paintCount': 0,
          },
          {
            'id': 'army_painter',
            'name': 'Army Painter',
            'color': AppTheme.purpleColor,
            'selected': false,
            'logoUrl': null,
            'paintCount': 0,
          },
          {
            'id': 'scale75',
            'name': 'Scale75',
            'color': AppTheme.orangeColor,
            'selected': false,
            'logoUrl': null,
            'paintCount': 0,
          },
        ];
      });
    }
  }

  Color _getBrandColor(String brandName) {
    switch (brandName.toLowerCase()) {
      case 'ak interactive':
        return const Color(0xFF003366); // Un azul oscuro
      case 'apple barrel':
        return const Color(0xFFFF7043); // Naranja brillante
      case 'the army painter':
      case 'army painter':
        return AppTheme.purpleColor; // Púrpura (según lo asignado previamente)
      case 'arteza':
        return const Color(0xFF009688); // Un tono teal
      case 'citadel colour':
        return AppTheme.primaryBlue; // Azul primario para Citadel
      case 'coat d\'arms':
      case 'coat darms':
        return const Color(0xFF424242); // Gris oscuro
      case 'creature caster':
        return const Color(0xFF4CAF50); // Verde (un tono fresco)
      case 'folkart':
        return const Color(0xFFFFC107); // Amarillo mostaza
      case 'wargames foundry':
        return const Color(0xFF9E9E9E); // Gris medio (industrial)
      case 'golden artist colors':
        return const Color(0xFFFFD700); // Dorado
      case 'green stuff world':
        return const Color(0xFF8BC34A); // Verde vibrante
      case 'humbrol':
        return const Color(0xFF43A047); // Verde oscurecido
      case 'italeri':
        return const Color(0xFF1565C0); // Azul intenso
      case 'kimera kolors':
        return const Color(0xFFE91E63); // Rosa o fucsia
      case 'liquitex':
        return const Color(0xFFD32F2F); // Rojo intenso
      case 'ammo by mig jimenez':
        return const Color(0xFF283593); // Azul con matices profundos
      case 'monument hobbies':
        return const Color(0xFF00796B); // Azul-verde oscuro
      case 'formula p3':
        return const Color(0xFFFF9800); // Naranja
      case 'pantone':
        return const Color(0xFF0A74DA); // Azul característico de Pantone
      case 'ral colours':
      case 'ral':
        return const Color(0xFF757575); // Gris estándar
      case 'reaper miniatures':
      case 'reaper':
        return const Color(0xFF212121); // Negro/gris muy oscuro
      case 'revell':
        return const Color(0xFFB71C1C); // Rojo oscuro, casi burdeos
      case 'scale75':
        return AppTheme
            .orangeColor; // Usamos el valor que ya teníamos para Scale75
      case 'tamiya':
        return const Color(0xFFFFEB3B); // Amarillo brillante (típico de Tamiya)
      case 'vallejo':
        return const Color(0xFFFF4081); // Un rosa fuerte
      case 'warcolours':
        return const Color(0xFFD50000); // Rojo vibrante
      default:
        return AppTheme.marineBlue; // Color por defecto
    }
  }

  // Nuevo método para mostrar todas las categorías en un modal
  void _showAllCategoriesModal(BuildContext context) {
    final isDarkMode = Theme.of(context).brightness == Brightness.dark;

    showModalBottomSheet(
      context: context,
      isScrollControlled: true,
      backgroundColor: isDarkMode ? Colors.grey[900] : Colors.white,
      shape: const RoundedRectangleBorder(
        borderRadius: BorderRadius.vertical(top: Radius.circular(20)),
      ),
      builder: (context) {
        return DraggableScrollableSheet(
          initialChildSize: 0.7,
          minChildSize: 0.5,
          maxChildSize: 0.9,
          expand: false,
          builder: (context, scrollController) {
            return Container(
              padding: const EdgeInsets.all(16),
              child: Column(
                crossAxisAlignment: CrossAxisAlignment.start,
                children: [
                  // Header con título y botón de cierre
                  Row(
                    mainAxisAlignment: MainAxisAlignment.spaceBetween,
                    children: [
                      Text(
                        'All Paint Brands',
                        style: Theme.of(context).textTheme.titleLarge?.copyWith(
                          color: isDarkMode ? Colors.white : Colors.black87,
                        ),
                      ),
                      IconButton(
                        icon: Icon(
                          Icons.close,
                          color: isDarkMode ? Colors.white : Colors.black87,
                        ),
                        onPressed: () => Navigator.pop(context),
                      ),
                    ],
                  ),

                  // Información de actualización
                  Row(
                    children: [
                      Text(
                        'Showing all ${_paintBrands.length} paint brands',
                        style: TextStyle(
                          color:
                              isDarkMode ? Colors.grey[400] : Colors.grey[700],
                        ),
                      ),
                      const Spacer(),
                      TextButton.icon(
                        icon: const Icon(Icons.refresh, size: 16),
                        label: const Text(
                          'Refresh',
                          style: TextStyle(fontSize: 14),
                        ),
                        onPressed: () {
                          Navigator.pop(context);
                          _refreshPaintBrands();
                        },
                      ),
                    ],
                  ),

                  const SizedBox(height: 8),

                  // Divisor
                  Divider(
                    color: isDarkMode ? Colors.grey[800] : Colors.grey[300],
                  ),

                  // Lista de todas las categorías
                  Expanded(
                    child: GridView.builder(
                      controller: scrollController,
                      gridDelegate:
                          const SliverGridDelegateWithFixedCrossAxisCount(
                            crossAxisCount: 2,
                            crossAxisSpacing: 12,
                            mainAxisSpacing: 12,
                            childAspectRatio: 2.5,
                          ),
                      itemCount: _paintBrands.length,
                      itemBuilder: (context, index) {
                        final brand = _paintBrands[index];
                        final paintCount = brand['paintCount'] as int;

                        return CategoryCard(
                          title: brand['name'] as String,
                          count: paintCount,
                          color: brand['color'] as Color,
                          onTap: () {
                            Navigator.pop(context);
                            Navigator.pushNamed(
                              context,
                              '/library',
                              arguments: {'brandName': brand['id']},
                            );
                          },
                        );
                      },
                    ),
                  ),
                ],
              ),
            );
          },
        );
      },
    );
  }

  // Método para forzar la actualización de las marcas
  Future<void> _refreshPaintBrands() async {
    if (!mounted) return; // Check if widget is still mounted

    setState(() {
      _paintBrands = []; // Vaciar para mostrar el cargador
    });

    try {
      final brands = await _paintBrandService.refreshPaintBrands();

      final mappedBrands =
          brands
              .map(
                (brand) => {
                  'id': brand.id,
                  'name': brand.name,
                  'logoUrl': brand.logoUrl,
                  'selected': false,
                  'color': _getBrandColor(brand.name),
                  'paintCount': brand.paintCount,
                },
              )
              .toList();

      if (!mounted) return; // Check again before setState

      setState(() {
        _paintBrands = mappedBrands;
      });

      if (!mounted) return; // Check before showing SnackBar

      ScaffoldMessenger.of(context).showSnackBar(
        const SnackBar(
          content: Text('Categories refreshed successfully'),
          duration: Duration(seconds: 2),
        ),
      );
    } catch (e) {
<<<<<<< HEAD
=======
      print('❌ Error al actualizar marcas: $e');

      if (!mounted) return; // Check before showing error SnackBar

>>>>>>> 52c7a048
      ScaffoldMessenger.of(context).showSnackBar(
        SnackBar(
          content: Text('Error updating categories: $e'),
          backgroundColor: Colors.red,
          duration: const Duration(seconds: 3),
        ),
      );
    }
  }

  Future<void> _loadMostUsedPaints({bool forceRefresh = false}) async {
    // Check if user is a guest
    final currentUser = FirebaseAuth.instance.currentUser;
    final isGuestUser = currentUser == null || currentUser.isAnonymous;

    if (isGuestUser) {
      // For guest users, don't try to load data
      setState(() {
        _isLoadingMostUsed = false;
        _mostUsedPaints = null; // Keep it null to show the guest UI
      });
      return;
    }

    // Check if we have valid cache and don't need to refresh
    if (!forceRefresh &&
        _mostUsedPaints != null &&
        _mostUsedPaintsLastUpdate != null &&
        DateTime.now().difference(_mostUsedPaintsLastUpdate!) <
            _mostUsedPaintsTTL) {
      debugPrint(
        '✅ Using cached most used paints (${_mostUsedPaints!.length} items)',
      );
      return;
    }

    setState(() {
      _isLoadingMostUsed = true;
      _mostUsedError = null;
    });

    try {
      debugPrint('🔄 Loading most used paints from API...');
      final token = await currentUser!.getIdToken();
      final mostUsedPaints = await _paletteService.getMostUsedPaints(
        token as String,
      );

      setState(() {
        _mostUsedPaints = mostUsedPaints;
        _mostUsedPaintsLastUpdate = DateTime.now();
      });

      debugPrint(
        '✅ Most used paints loaded and cached (${mostUsedPaints.length} items)',
      );
    } catch (e) {
      debugPrint('❌ Error loading most used paints: $e');
      setState(() {
        _mostUsedError = e.toString();
      });
    } finally {
      setState(() => _isLoadingMostUsed = false);
    }
  }

  // Build Most Used Paints section with guest user handling
  Widget _buildMostUsedPaintsSection(BuildContext context) {
    final isDarkMode = Theme.of(context).brightness == Brightness.dark;
    final currentUser = FirebaseAuth.instance.currentUser;
    final isGuestUser = currentUser == null || currentUser.isAnonymous;

    return Column(
      crossAxisAlignment: CrossAxisAlignment.start,
      children: [
        Row(
          mainAxisAlignment: MainAxisAlignment.spaceBetween,
          children: [
            Text(
              'Your most used paints',
              style: Theme.of(context).textTheme.titleMedium,
            ),
            if (!isGuestUser && _mostUsedPaints != null)
              TextButton.icon(
                onPressed: () => _loadMostUsedPaints(forceRefresh: true),
                icon: const Icon(Icons.refresh, size: 16),
                label: const Text('Refresh'),
                style: TextButton.styleFrom(
                  padding: const EdgeInsets.symmetric(horizontal: 8),
                ),
              ),
          ],
        ),
        const SizedBox(height: 12),

        if (isGuestUser)
          // Guest user UI
          Container(
            padding: const EdgeInsets.all(16),
            decoration: BoxDecoration(
              color: isDarkMode ? Colors.grey[850] : Colors.grey[100],
              borderRadius: BorderRadius.circular(12),
              border: Border.all(
                color: isDarkMode ? Colors.grey[700]! : Colors.grey[300]!,
              ),
            ),
            child: Column(
              children: [
                Icon(
                  Icons.lock_outline,
                  size: 48,
                  color:
                      isDarkMode ? AppTheme.marineOrange : AppTheme.marineBlue,
                ),
                const SizedBox(height: 12),
                Text(
                  'Track your most used paints',
                  style: TextStyle(
                    fontSize: 18,
                    fontWeight: FontWeight.bold,
                    color: isDarkMode ? Colors.white : Colors.black87,
                  ),
                ),
                const SizedBox(height: 8),
                Text(
                  'Create a free account to see which paints you use most across your palettes',
                  textAlign: TextAlign.center,
                  style: TextStyle(
                    color: isDarkMode ? Colors.grey[400] : Colors.grey[700],
                  ),
                ),
                const SizedBox(height: 16),
                ElevatedButton(
                  onPressed: () async {
                    final authService = Provider.of<IAuthService>(
                      context,
                      listen: false,
                    );
                    await authService.signOut();
                    Navigator.of(context).pushNamedAndRemoveUntil(
                      '/',
                      (route) => false,
                      arguments: {'showRegistration': true},
                    );
                  },
                  style: ElevatedButton.styleFrom(
                    backgroundColor:
                        isDarkMode
                            ? AppTheme.marineOrange
                            : AppTheme.marineBlue,
                    foregroundColor: Colors.white,
                    padding: const EdgeInsets.symmetric(
                      horizontal: 24,
                      vertical: 12,
                    ),
                  ),
                  child: const Text('Sign Up - It\'s Free!'),
                ),
              ],
            ),
          )
        else if (_isLoadingMostUsed)
          const Center(child: CircularProgressIndicator())
        else if (_mostUsedError != null)
          Center(child: Text('Error: $_mostUsedError'))
        else if (_mostUsedPaints == null || _mostUsedPaints!.isEmpty)
          const Center(child: Text('No paints found.'))
        else
          Column(
            children:
                _mostUsedPaints!.map((m) {
                  final paint = Paint.fromHex(
                    id: m.paintId,
                    name: m.paint.name,
                    brand: m.brand.name,
                    hex: m.paint.hex,
                    set: m.paint.set,
                    code: m.paint.code,
                    category: m.paint.set,
                    isMetallic: false,
                    isTransparent: false,
                  );
                  return PaintCard(
                    paint: paint,
                    paletteCount: m.count,
                    paletteInfo: m.paletteInfo,
                    inInventory: m.inInventory,
                    inWishlist: m.inWhitelist,
                    inventoryId: m.inventoryId,
                    wishlistId: m.wishlistId,
                    onTap:
                        (p, pInfo) => _showPaintDetailsModal(context, p, pInfo),
                  );
                }).toList(),
          ),
      ],
    );
  }

  // Method to invalidate most used paints cache when collections change
  void _invalidateMostUsedPaintsCache() {
    if (_mostUsedPaintsLastUpdate != null) {
      debugPrint(
        '🔄 Invalidating most used paints cache due to collection changes',
      );
      setState(() {
        _mostUsedPaintsLastUpdate =
            null; // This will force a refresh on next load
      });
    }
  }
}<|MERGE_RESOLUTION|>--- conflicted
+++ resolved
@@ -1518,17 +1518,6 @@
                                                           )
                                                           .toList();
 
-<<<<<<< HEAD
-                                                  final _colorSearchService =
-                                                      ColorSearchService();
-                                                  final token =
-                                                      await FirebaseAuth
-                                                          .instance
-                                                          .currentUser
-                                                          ?.getIdToken();
-
-                                                  if (token == null) {
-=======
                                                   debugPrint(
                                                     '🎨 Pinturas seleccionadas: ${paintsToSend.length}',
                                                   );
@@ -1577,7 +1566,6 @@
                                                           );
 
                                                   if (createdPalette == null) {
->>>>>>> 52c7a048
                                                     throw Exception(
                                                       'Failed to create palette through cache service',
                                                     );
@@ -3844,13 +3832,10 @@
         ),
       );
     } catch (e) {
-<<<<<<< HEAD
-=======
       print('❌ Error al actualizar marcas: $e');
 
       if (!mounted) return; // Check before showing error SnackBar
 
->>>>>>> 52c7a048
       ScaffoldMessenger.of(context).showSnackBar(
         SnackBar(
           content: Text('Error updating categories: $e'),
