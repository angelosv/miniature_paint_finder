import 'dart:convert'; // Para la codificación/decodificación JSON
import 'package:http/http.dart' as http; // Para las peticiones HTTP
import 'package:flutter/material.dart';
import 'package:miniature_paint_finder/utils/env.dart';
import '../models/palette.dart';
import 'package:miniature_paint_finder/screens/inventory_screen.dart';
import 'package:miniature_paint_finder/screens/wishlist_screen.dart';
import 'package:miniature_paint_finder/models/paint.dart';
import 'package:miniature_paint_finder/components/add_to_wishlist_modal.dart';
import 'package:miniature_paint_finder/controllers/wishlist_controller.dart';
import 'package:provider/provider.dart';
import 'package:firebase_auth/firebase_auth.dart';
import 'package:miniature_paint_finder/services/paint_service.dart';
import 'package:cached_network_image/cached_network_image.dart';
import 'package:miniature_paint_finder/screens/palette_screen.dart';
import 'package:miniature_paint_finder/services/image_cache_service.dart';

/// Modal para mostrar los detalles de una paleta de colores
class PaletteModal extends StatefulWidget {
  final String paletteId;
  final String paletteName;
  final List<PaintSelection> paints;
  final String? imagePath;

  const PaletteModal({
    Key? key,
    required this.paletteId,
    required this.paletteName,
    required this.paints,
    this.imagePath,
  }) : super(key: key);

  @override
  State<PaletteModal> createState() => _PaletteModalState();
}

class _PaletteModalState extends State<PaletteModal> {
  // Trigger para forzar la reconstrucción
  int _refreshCounter = 0;

  // Precargar imagen al inicializar
  @override
  void initState() {
    super.initState();
    _precacheHeaderImage();
  }

  // Precarga la imagen del encabezado para mejorar la experiencia
  void _precacheHeaderImage() {
    if (widget.imagePath != null && widget.imagePath!.startsWith('http')) {
      final imageCacheService = ImageCacheService();
      imageCacheService.preloadImage(
        widget.imagePath!,
        context,
        cacheKey: 'palette_modal_${widget.paletteId}',
      );
    }
  }

  void _refreshState() {
    setState(() {
      _refreshCounter++;
    });
  }

  /// Llama al endpoint de la API para obtener la información de la pintura.
  /// El endpoint es: ${Env.apiBaseUrl}/paint/paint-info/{brand}/{paintId}
  /// Se requieren [brand], [paintId] y un [token] válido.
  static Future<Map<String, dynamic>> fetchPaintInfo({
    required String brand,
    required String paintId,
    required String token,
  }) async {
<<<<<<< HEAD
    final url = Uri.parse('${Env.apiBaseUrl}/paint/paint-info/$brand/$paintId');
    print('📤 Requesting paint info from: $url');
=======
    final url = Uri.parse(
      'https://paints-api.reachu.io/api/paint/paint-info/$brand/$paintId',
    );
>>>>>>> 3173263a

    try {
      final response = await http.get(
        url,
        headers: {
          'Content-Type': 'application/json',
          'Authorization': 'Bearer $token',
        },
      );

      if (response.statusCode == 200) {
        final Map<String, dynamic> jsonData = json.decode(response.body);
        return jsonData;
      } else {
        return {
          'executed': false,
          'message': 'Error: Code ${response.statusCode}',
          'data': null,
        };
      }
    } catch (e) {
      print('❌ Exception in fetchPaintInfo: $e');
      return {'executed': false, 'message': 'Exception: $e', 'data': null};
    }
  }

  /// Obtiene el estado de la pintura de la respuesta de la API.
  /// Retorna "In Inventory" si está en inventario, "In Wishlist" si está en wishlist
  /// o "Not in Collection" si no se encuentra.
  String getStatusFromPaintInfo(Map<String, dynamic> responseJson) {
    if (responseJson.containsKey('data') && responseJson['data'] != null) {
      final data = responseJson['data'];
      if (data['in_inventory'] == true) {
        return "In Inventory";
      } else if (data['in_whitelist'] == true) {
        return "In Wishlist";
      }
    }
    return "Not in Collection";
  }

  String getInventoryIdFromPaintInfo(Map<String, dynamic> responseJson) {
    if (responseJson.containsKey('data') && responseJson['data'] != null) {
      final data = responseJson['data'];
      if (data['inventory_id'] != null &&
          data['inventory_id'].toString().trim().isNotEmpty) {
        return data['inventory_id'];
      }
      return "";
    }
    return "";
  }

  String getWishlistIdFromPaintInfo(Map<String, dynamic> responseJson) {
    if (responseJson.containsKey('data') && responseJson['data'] != null) {
      final data = responseJson['data'];
      if (data['wishlist_id'] != null &&
          data['wishlist_id'].toString().trim().isNotEmpty) {
        return data['wishlist_id'];
      }
      return "";
    }
    return "";
  }

  /// Helper para obtener el estado dinámico de la pintura consultado a la API.
  Future<Map<String, dynamic>> _getPaintStatus(PaintSelection paint) async {
    final token = await FirebaseAuth.instance.currentUser?.getIdToken();
    return fetchPaintInfo(
      brand: paint.paintBrandId ?? '',
      paintId: paint.paintId,
      token: token ?? '',
    );
  }

  @override
  Widget build(BuildContext context) {
    final isDarkMode = Theme.of(context).brightness == Brightness.dark;

    return Container(
      decoration: BoxDecoration(
        color: isDarkMode ? const Color(0xFF101823) : Colors.white,
        borderRadius: const BorderRadius.vertical(top: Radius.circular(20)),
      ),
      clipBehavior: Clip.antiAlias,
      child: Column(
        mainAxisSize: MainAxisSize.min,
        children: [
          Stack(
            children: [
              if (widget.imagePath != null &&
                  widget.imagePath!.startsWith('http'))
                CachedNetworkImage(
                  cacheManager: PaletteCacheManager(),
                  imageUrl: widget.imagePath!,
                  width: double.infinity,
                  height: 150,
                  fit: BoxFit.cover,
                  fadeInDuration: const Duration(milliseconds: 200),
                  cacheKey: 'palette_modal_${widget.paletteId}',
                  placeholder:
                      (context, loadingProgress) => Container(
                        width: double.infinity,
                        height: 150,
                        color: isDarkMode ? Colors.grey[800] : Colors.grey[200],
                        child: Center(
                          child: CircularProgressIndicator(
                            color: isDarkMode ? Colors.orange : Colors.blue,
                          ),
                        ),
                      ),
                  errorWidget: (context, error, stackTrace) {
                    print('❌ Error loading network image: $error');
                    return Image.asset(
                      'assets/images/placeholder.jpeg',
                      width: double.infinity,
                      height: 150,
                      fit: BoxFit.cover,
                    );
                  },
                )
              else
                Image.asset(
                  widget.imagePath ?? 'assets/images/placeholder.jpeg',
                  width: double.infinity,
                  height: 150,
                  fit: BoxFit.cover,
                  errorBuilder: (context, error, stackTrace) {
                    return Container(
                      width: double.infinity,
                      height: 150,
                      color: isDarkMode ? Colors.grey[800] : Colors.grey[300],
                      child: Center(
                        child: Icon(
                          Icons.image_not_supported,
                          size: 50,
                          color:
                              isDarkMode ? Colors.grey[600] : Colors.grey[400],
                        ),
                      ),
                    );
                  },
                ),
              Container(
                width: double.infinity,
                height: 150,
                decoration: BoxDecoration(
                  gradient: LinearGradient(
                    begin: Alignment.topCenter,
                    end: Alignment.bottomCenter,
                    colors: [
                      Colors.black.withOpacity(0.4),
                      Colors.black.withOpacity(0.6),
                    ],
                  ),
                ),
              ),
              Positioned(
                top: 12,
                left: 0,
                right: 0,
                child: Center(
                  child: Container(
                    width: 40,
                    height: 4,
                    decoration: BoxDecoration(
                      color: Colors.white.withOpacity(0.5),
                      borderRadius: BorderRadius.circular(2),
                    ),
                  ),
                ),
              ),
              Positioned(
                bottom: 16,
                left: 24,
                right: 24,
                child: Text(
                  widget.paletteName,
                  style: const TextStyle(
                    fontSize: 28,
                    fontWeight: FontWeight.bold,
                    color: Colors.white,
                    shadows: [],
                  ),
                ),
              ),
            ],
          ),
          Expanded(
            child:
                widget.paints.isEmpty
                    ? Center(
                      child: Text(
                        'No paints in this palette',
                        style: TextStyle(
                          color: isDarkMode ? Colors.grey : Colors.grey[600],
                        ),
                      ),
                    )
                    : ListView.builder(
                      padding: const EdgeInsets.symmetric(
                        horizontal: 24,
                        vertical: 16,
                      ),
                      itemCount: widget.paints.length,
                      itemBuilder: (context, index) {
                        final paint = widget.paints[index];
                        return Container(
                          margin: const EdgeInsets.only(bottom: 16),
                          padding: const EdgeInsets.all(16),
                          decoration: BoxDecoration(
                            color:
                                isDarkMode
                                    ? const Color(0xFF1a2530)
                                    : Colors.grey[100],
                            borderRadius: BorderRadius.circular(16),
                          ),
                          child: Column(
                            crossAxisAlignment: CrossAxisAlignment.start,
                            children: [
                              // Fila principal con información de la pintura
                              InkWell(
                                onTap:
                                    () async => await _showPaintOptionsModal(
                                      context,
                                      paint,
                                    ),
                                borderRadius: BorderRadius.circular(8),
                                child: Padding(
                                  padding: const EdgeInsets.symmetric(
                                    vertical: 8.0,
                                  ),
                                  child: Row(
                                    children: [
                                      // Brand avatar
                                      Container(
                                        width: 48,
                                        height: 48,
                                        decoration: const BoxDecoration(
                                          color: Color(0xFFEDEDED),
                                          shape: BoxShape.circle,
                                        ),
                                        child: Center(
                                          child: Text(
                                            paint.brandAvatar,
                                            style: const TextStyle(
                                              fontSize: 24,
                                              fontWeight: FontWeight.bold,
                                              color: Colors.black,
                                            ),
                                          ),
                                        ),
                                      ),
                                      const SizedBox(width: 16),
                                      // Paint info
                                      Expanded(
                                        child: Column(
                                          crossAxisAlignment:
                                              CrossAxisAlignment.start,
                                          children: [
                                            Text(
                                              paint.paintName,
                                              style: TextStyle(
                                                fontSize: 18,
                                                fontWeight: FontWeight.bold,
                                                color:
                                                    isDarkMode
                                                        ? Colors.white
                                                        : Colors.black87,
                                              ),
                                            ),
                                            const SizedBox(height: 4),
                                            Text(
                                              paint.paintBrand,
                                              style: TextStyle(
                                                fontSize: 14,
                                                color:
                                                    isDarkMode
                                                        ? Colors.grey
                                                        : Colors.grey[700],
                                              ),
                                            ),
                                          ],
                                        ),
                                      ),
                                      // Color preview
                                      Container(
                                        width: 48,
                                        height: 48,
                                        decoration: BoxDecoration(
                                          color: _getColorFromHex(
                                            paint.paintColorHex,
                                          ),
                                          borderRadius: BorderRadius.circular(
                                            8,
                                          ),
                                          border: Border.all(
                                            color:
                                                isDarkMode
                                                    ? Colors.grey.withOpacity(
                                                      0.2,
                                                    )
                                                    : Colors.grey.withOpacity(
                                                      0.3,
                                                    ),
                                            width: 1,
                                          ),
                                        ),
                                      ),

                                      // Chevron icon to indicate tap options
                                      const SizedBox(width: 8),
                                      Icon(
                                        Icons.chevron_right,
                                        color:
                                            isDarkMode
                                                ? Colors.grey[400]
                                                : Colors.grey[600],
                                        size: 24,
                                      ),
                                    ],
                                  ),
                                ),
                              ),
                              const SizedBox(height: 12),
                              Divider(
                                color:
                                    isDarkMode
                                        ? const Color(0xFF2a3540)
                                        : Colors.grey[300],
                                height: 1,
                              ),
                              const SizedBox(height: 12),
                              // Additional info row
                              Row(
                                children: [
                                  // Color code
                                  Column(
                                    crossAxisAlignment:
                                        CrossAxisAlignment.start,
                                    children: [
                                      Text(
                                        "Color code:",
                                        style: TextStyle(
                                          fontSize: 12,
                                          color:
                                              isDarkMode
                                                  ? Colors.grey
                                                  : Colors.grey[700],
                                        ),
                                      ),
                                      const SizedBox(height: 2),
                                      Container(
                                        padding: const EdgeInsets.symmetric(
                                          horizontal: 8,
                                          vertical: 4,
                                        ),
                                        decoration: BoxDecoration(
                                          color:
                                              isDarkMode
                                                  ? const Color(0xFF0d151e)
                                                  : Colors.grey[200],
                                          borderRadius: BorderRadius.circular(
                                            4,
                                          ),
                                        ),
                                        child: Text(
                                          paint.paintCode ?? '',
                                          style: TextStyle(
                                            fontSize: 14,
                                            fontWeight: FontWeight.bold,
                                            color:
                                                isDarkMode
                                                    ? Colors.white
                                                    : Colors.black87,
                                            fontFamily: 'monospace',
                                          ),
                                        ),
                                      ),
                                    ],
                                  ),
                                  const Spacer(),
                                  // Barcode
                                  Column(
                                    crossAxisAlignment: CrossAxisAlignment.end,
                                    children: [
                                      Text(
                                        "Barcode:",
                                        style: TextStyle(
                                          fontSize: 12,
                                          color:
                                              isDarkMode
                                                  ? Colors.grey
                                                  : Colors.grey[700],
                                        ),
                                      ),
                                      const SizedBox(height: 2),
                                      Row(
                                        children: [
                                          Icon(
                                            Icons.qr_code,
                                            size: 16,
                                            color:
                                                isDarkMode
                                                    ? Colors.white70
                                                    : Colors.black54,
                                          ),
                                          const SizedBox(width: 4),
                                          Text(
                                            paint.paintBarcode ?? '',
                                            style: TextStyle(
                                              fontSize: 14,
                                              color:
                                                  isDarkMode
                                                      ? Colors.white70
                                                      : Colors.black54,
                                              fontFamily: 'monospace',
                                            ),
                                          ),
                                        ],
                                      ),
                                    ],
                                  ),
                                ],
                              ),
                              const SizedBox(height: 12),
                              // Indicadores de estado dinámicos
                              FutureBuilder<Map<String, dynamic>>(
                                future: _getPaintStatus(paint),
                                builder: (context, snapshot) {
                                  bool isInInventory = false;
                                  bool isInWishlist = false;
                                  if (snapshot.hasData &&
                                      snapshot.data?['data'] != null) {
                                    final data = snapshot.data!['data'];
                                    isInInventory =
                                        data['in_inventory'] == true;
                                    isInWishlist = data['in_whitelist'] == true;
                                  }
                                  return Row(
                                    children: [
                                      if (isInInventory)
                                        Container(
                                          padding: const EdgeInsets.symmetric(
                                            horizontal: 8,
                                            vertical: 4,
                                          ),
                                          decoration: BoxDecoration(
                                            color: Colors.green.withOpacity(
                                              isDarkMode ? 0.2 : 0.1,
                                            ),
                                            borderRadius: BorderRadius.circular(
                                              4,
                                            ),
                                            border: Border.all(
                                              color: Colors.green.withOpacity(
                                                isDarkMode ? 0.3 : 0.2,
                                              ),
                                              width: 1,
                                            ),
                                          ),
                                          child: Row(
                                            mainAxisSize: MainAxisSize.min,
                                            children: const [
                                              Icon(
                                                Icons.inventory_2_outlined,
                                                size: 14,
                                                color: Colors.green,
                                              ),
                                              SizedBox(width: 4),
                                              Text(
                                                "In Inventory",
                                                style: TextStyle(
                                                  fontSize: 12,
                                                  color: Colors.green,
                                                ),
                                              ),
                                            ],
                                          ),
                                        ),
                                      if (isInWishlist)
                                        Container(
                                          margin: const EdgeInsets.only(
                                            left: 8,
                                          ),
                                          padding: const EdgeInsets.symmetric(
                                            horizontal: 8,
                                            vertical: 4,
                                          ),
                                          decoration: BoxDecoration(
                                            color: Colors.amber.withOpacity(
                                              isDarkMode ? 0.2 : 0.1,
                                            ),
                                            borderRadius: BorderRadius.circular(
                                              4,
                                            ),
                                            border: Border.all(
                                              color: Colors.amber.withOpacity(
                                                isDarkMode ? 0.3 : 0.2,
                                              ),
                                              width: 1,
                                            ),
                                          ),
                                          child: Row(
                                            mainAxisSize: MainAxisSize.min,
                                            children: const [
                                              Icon(
                                                Icons.star_outline,
                                                size: 14,
                                                color: Colors.amber,
                                              ),
                                              SizedBox(width: 4),
                                              Text(
                                                "In Wishlist",
                                                style: TextStyle(
                                                  fontSize: 12,
                                                  color: Colors.amber,
                                                ),
                                              ),
                                            ],
                                          ),
                                        ),
                                      if (!isInInventory && !isInWishlist)
                                        Container(
                                          padding: const EdgeInsets.symmetric(
                                            horizontal: 8,
                                            vertical: 4,
                                          ),
                                          decoration: BoxDecoration(
                                            color: Colors.grey.withOpacity(
                                              isDarkMode ? 0.2 : 0.1,
                                            ),
                                            borderRadius: BorderRadius.circular(
                                              4,
                                            ),
                                            border: Border.all(
                                              color: Colors.grey.withOpacity(
                                                isDarkMode ? 0.3 : 0.2,
                                              ),
                                              width: 1,
                                            ),
                                          ),
                                          child: Row(
                                            mainAxisSize: MainAxisSize.min,
                                            children: const [
                                              Icon(
                                                Icons.remove_circle_outline,
                                                size: 14,
                                                color: Colors.grey,
                                              ),
                                              SizedBox(width: 4),
                                              Text(
                                                "Not in Collection",
                                                style: TextStyle(
                                                  fontSize: 12,
                                                  color: Colors.grey,
                                                ),
                                              ),
                                            ],
                                          ),
                                        ),
                                    ],
                                  );
                                },
                              ),
                            ],
                          ),
                        );
                      },
                    ),
          ),
        ],
      ),
    );
  }

  // Mostrar modal de opciones para la pintura
  Future<void> _showPaintOptionsModal(
    BuildContext context,
    PaintSelection paint,
  ) async {
    final token = await FirebaseAuth.instance.currentUser?.getIdToken();
    final paintInfo = await fetchPaintInfo(
      brand: paint.paintBrandId ?? '',
      paintId: paint.paintId,
      token: token ?? '',
    );
    final String inventory_id = getInventoryIdFromPaintInfo(paintInfo);
    final String wishlist_id = getWishlistIdFromPaintInfo(paintInfo);
    final dynamicStatus = getStatusFromPaintInfo(paintInfo);
    final bool isInInventory = dynamicStatus == "In Inventory";
    final bool isInWishlist = dynamicStatus == "In Wishlist";
    final isDarkMode = Theme.of(context).brightness == Brightness.dark;

    showModalBottomSheet(
      context: context,
      backgroundColor: Colors.transparent,
      builder: (context) {
        return Container(
          padding: const EdgeInsets.all(24),
          decoration: BoxDecoration(
            color: isDarkMode ? const Color(0xFF101823) : Colors.white,
            borderRadius: const BorderRadius.vertical(top: Radius.circular(20)),
          ),
          child: Column(
            mainAxisSize: MainAxisSize.min,
            crossAxisAlignment: CrossAxisAlignment.start,
            children: [
              Center(
                child: Container(
                  margin: const EdgeInsets.only(bottom: 16),
                  width: 40,
                  height: 4,
                  decoration: BoxDecoration(
                    color: Colors.grey.withOpacity(0.3),
                    borderRadius: BorderRadius.circular(2),
                  ),
                ),
              ),
              Row(
                crossAxisAlignment: CrossAxisAlignment.start,
                children: [
                  Container(
                    width: 60,
                    height: 60,
                    decoration: BoxDecoration(
                      color: _getColorFromHex(paint.paintColorHex),
                      borderRadius: BorderRadius.circular(8),
                      border: Border.all(
                        color:
                            isDarkMode
                                ? Colors.grey.withOpacity(0.2)
                                : Colors.grey.withOpacity(0.3),
                        width: 1,
                      ),
                    ),
                  ),
                  const SizedBox(width: 16),
                  Expanded(
                    child: Column(
                      crossAxisAlignment: CrossAxisAlignment.start,
                      children: [
                        Text(
                          paint.paintName,
                          style: TextStyle(
                            fontSize: 20,
                            fontWeight: FontWeight.bold,
                            color: isDarkMode ? Colors.white : Colors.black87,
                          ),
                        ),
                        const SizedBox(height: 4),
                        Text(
                          paint.paintBrand,
                          style: TextStyle(
                            fontSize: 16,
                            color: isDarkMode ? Colors.grey : Colors.grey[700],
                          ),
                        ),
                        const SizedBox(height: 8),
                        Row(
                          children: [
                            Container(
                              padding: const EdgeInsets.symmetric(
                                horizontal: 8,
                                vertical: 4,
                              ),
                              decoration: BoxDecoration(
                                color: Colors.blue.withOpacity(
                                  isDarkMode ? 0.2 : 0.1,
                                ),
                                borderRadius: BorderRadius.circular(4),
                              ),
                              child: Text(
                                "${paint.matchPercentage}% Match",
                                style: const TextStyle(
                                  fontSize: 12,
                                  color: Colors.blue,
                                  fontWeight: FontWeight.bold,
                                ),
                              ),
                            ),
                          ],
                        ),
                      ],
                    ),
                  ),
                ],
              ),
              const SizedBox(height: 24),
              Divider(color: isDarkMode ? Colors.grey[800] : Colors.grey[300]),
              const SizedBox(height: 16),
              Text(
                "Quick Actions",
                style: TextStyle(
                  fontSize: 16,
                  fontWeight: FontWeight.bold,
                  color: isDarkMode ? Colors.white : Colors.black87,
                ),
              ),
              const SizedBox(height: 16),
              // Botones para actualizar inventario o añadir a wishlist
              Row(
                children: [
                  // Actualizar o añadir a inventario
                  Expanded(
                    child: OutlinedButton.icon(
                      onPressed: () {
                        Navigator.pop(context);
                        _showInventoryUpdateDialog(
                          context,
                          paint,
                          isInInventory,
                          inventory_id,
                        );
                      },
                      icon: const Icon(Icons.inventory_2_outlined),
                      label: Text(
                        isInInventory ? "Update Inventory" : "Add to Inventory",
                      ),
                      style: OutlinedButton.styleFrom(
                        foregroundColor:
                            isDarkMode ? Colors.orange : Colors.blue,
                        padding: const EdgeInsets.symmetric(vertical: 12),
                      ),
                    ),
                  ),
                  const SizedBox(width: 12),
                  // Actualizar o añadir a wishlist
                  Expanded(
                    child: OutlinedButton.icon(
                      onPressed: () {
                        Navigator.pop(context);
                        _showWishlistDialog(
                          context,
                          paint,
                          isInWishlist,
                          wishlist_id,
                        );
                      },
                      icon: const Icon(Icons.favorite_border),
                      label: Text(
                        isInWishlist ? "Update Wishlist" : "Add to Wishlist",
                      ),
                      style: OutlinedButton.styleFrom(
                        foregroundColor: Colors.pink,
                        padding: const EdgeInsets.symmetric(vertical: 12),
                      ),
                    ),
                  ),
                ],
              ),
              const SizedBox(height: 16),
              // Botón para ver el inventario
              SizedBox(
                width: double.infinity,
                child: ElevatedButton.icon(
                  onPressed: () {
                    Navigator.pop(context);
                    Navigator.push(
                      context,
                      MaterialPageRoute(
                        builder:
                            (context) =>
                                isInInventory
                                    ? const InventoryScreen()
                                    : const WishlistScreen(),
                      ),
                    ).then((_) {
                      _refreshState();
                    });
                  },
                  icon: Icon(
                    isInInventory ? Icons.inventory_2 : Icons.favorite_border,
                  ),
                  label: Text(
                    isInInventory ? "View in Inventory" : "View in Wishlist",
                  ),
                  style: ElevatedButton.styleFrom(
                    backgroundColor: isDarkMode ? Colors.orange : Colors.blue,
                    foregroundColor: Colors.white,
                    padding: const EdgeInsets.symmetric(vertical: 12),
                  ),
                ),
              ),
            ],
          ),
        );
      },
    );
  }

  void _showInventoryUpdateDialog(
    BuildContext context,
    PaintSelection paint,
    bool isInInventory,
    String inventoryId,
  ) {
    final isDarkMode = Theme.of(context).brightness == Brightness.dark;
    int quantity = 1;

    showDialog(
      context: context,
      builder: (BuildContext context) {
        return StatefulBuilder(
          builder: (context, setState) {
            return AlertDialog(
              title: Text(
                isInInventory ? 'Update Inventory' : 'Add to Inventory',
              ),
              content: Column(
                mainAxisSize: MainAxisSize.min,
                children: [
                  Row(
                    children: [
                      Container(
                        width: 40,
                        height: 40,
                        decoration: BoxDecoration(
                          color: _getColorFromHex(paint.paintColorHex),
                          borderRadius: BorderRadius.circular(8),
                        ),
                      ),
                      const SizedBox(width: 12),
                      Expanded(
                        child: Column(
                          crossAxisAlignment: CrossAxisAlignment.start,
                          children: [
                            Text(
                              paint.paintName,
                              style: const TextStyle(
                                fontWeight: FontWeight.bold,
                              ),
                            ),
                            Text(
                              paint.paintBrand,
                              style: TextStyle(
                                fontSize: 12,
                                color:
                                    isDarkMode
                                        ? Colors.grey[400]
                                        : Colors.grey[600],
                              ),
                            ),
                          ],
                        ),
                      ),
                    ],
                  ),
                  const SizedBox(height: 16),
                  Row(
                    mainAxisAlignment: MainAxisAlignment.center,
                    children: [
                      IconButton(
                        icon: const Icon(Icons.remove_circle_outline),
                        onPressed:
                            quantity > 1
                                ? () {
                                  setState(() {
                                    quantity--;
                                  });
                                }
                                : null,
                      ),
                      Container(
                        padding: const EdgeInsets.symmetric(
                          horizontal: 16,
                          vertical: 8,
                        ),
                        decoration: BoxDecoration(
                          color:
                              isDarkMode ? Colors.grey[800] : Colors.grey[200],
                          borderRadius: BorderRadius.circular(4),
                        ),
                        child: Text(
                          '$quantity',
                          style: const TextStyle(
                            fontSize: 16,
                            fontWeight: FontWeight.bold,
                          ),
                        ),
                      ),
                      IconButton(
                        icon: const Icon(Icons.add_circle_outline),
                        onPressed: () {
                          setState(() {
                            quantity++;
                          });
                        },
                      ),
                    ],
                  ),
                ],
              ),
              actions: [
                TextButton(
                  onPressed: () {
                    Navigator.of(context).pop();
                  },
                  child: const Text('Cancel'),
                ),
                ElevatedButton(
                  onPressed: () async {
                    Navigator.of(context).pop();
                    final scaffoldMessenger = ScaffoldMessenger.of(context);
                    final paintService = PaintService();

                    final String hexColor =
                        paint.paintColorHex.startsWith('#')
                            ? paint.paintColorHex.substring(1)
                            : paint.paintColorHex;
                    final r = int.parse(hexColor.substring(0, 2), radix: 16);
                    final g = int.parse(hexColor.substring(2, 4), radix: 16);
                    final b = int.parse(hexColor.substring(4, 6), radix: 16);

                    final Paint paintObj = Paint(
                      id: paint.paintId,
                      name: paint.paintName,
                      brand: paint.paintBrand,
                      hex: paint.paintColorHex,
                      set: "Palette Paint",
                      code: paint.paintId,
                      r: r,
                      g: g,
                      b: b,
                      category: "Palette",
                      isMetallic: false,
                      isTransparent: false,
                    );

                    scaffoldMessenger.showSnackBar(
                      const SnackBar(
                        content: Row(
                          children: [
                            CircularProgressIndicator(
                              valueColor: AlwaysStoppedAnimation<Color>(
                                Colors.white,
                              ),
                              strokeWidth: 2,
                            ),
                            SizedBox(width: 16),
                            Text('Saving inventory...'),
                          ],
                        ),
                        duration: Duration(seconds: 10),
                        behavior: SnackBarBehavior.floating,
                      ),
                    );

                    try {
                      final user = FirebaseAuth.instance.currentUser;
                      if (user == null) {
                        scaffoldMessenger.hideCurrentSnackBar();
                        scaffoldMessenger.showSnackBar(
                          const SnackBar(
                            content: Text('You need to be logged in'),
                            backgroundColor: Colors.red,
                            behavior: SnackBarBehavior.floating,
                          ),
                        );
                        return;
                      }

                      bool result = false;

                      if (isInInventory && inventoryId.isNotEmpty) {
                        result = await paintService.updateInventory(
                          paintObj,
                          quantity,
                          inventoryId: inventoryId,
                        );
                      } else {
                        result = await paintService.addToInventory(
                          paintObj,
                          quantity,
                        );
                      }

                      scaffoldMessenger.hideCurrentSnackBar();

                      if (result) {
                        _refreshState();
                        final action = isInInventory ? 'Updated' : 'Added';
                        scaffoldMessenger.showSnackBar(
                          SnackBar(
                            content: Text(
                              '$action ${paint.paintName} quantity to $quantity',
                            ),
                            backgroundColor: Colors.green,
                            behavior: SnackBarBehavior.floating,
                            action: SnackBarAction(
                              label: 'VIEW',
                              textColor: Colors.white,
                              onPressed: () {
                                Navigator.push(
                                  context,
                                  MaterialPageRoute(
                                    builder:
                                        (context) => const InventoryScreen(),
                                  ),
                                );
                              },
                            ),
                          ),
                        );
                      } else {
                        scaffoldMessenger.showSnackBar(
                          SnackBar(
                            content: Text('Error saving inventory'),
                            backgroundColor: Colors.red,
                            behavior: SnackBarBehavior.floating,
                          ),
                        );
                      }
                    } catch (e) {
                      scaffoldMessenger.hideCurrentSnackBar();
                      scaffoldMessenger.showSnackBar(
                        SnackBar(
                          content: Text('Error: $e'),
                          backgroundColor: Colors.red,
                          behavior: SnackBarBehavior.floating,
                        ),
                      );
                    }
                  },
                  child: Text(isInInventory ? 'Update' : 'Add'),
                ),
              ],
            );
          },
        );
      },
    );
  }

  // Método para mostrar el diálogo de wishlist
  void _showWishlistDialog(
    BuildContext context,
    PaintSelection paint,
    bool isInWishlist,
    String wishlist_id,
  ) {
    final scaffoldMessenger = ScaffoldMessenger.of(context);
    final paintService = PaintService();

    final String hexColor =
        paint.paintColorHex.startsWith('#')
            ? paint.paintColorHex.substring(1)
            : paint.paintColorHex;

    final r = int.parse(hexColor.substring(0, 2), radix: 16);
    final g = int.parse(hexColor.substring(2, 4), radix: 16);
    final b = int.parse(hexColor.substring(4, 6), radix: 16);

    final Paint paintObj = Paint(
      id: paint.paintId,
      name: paint.paintName,
      brand: paint.paintBrand,
      hex: paint.paintColorHex,
      set: "Palette Paint",
      code: paint.paintId,
      r: r,
      g: g,
      b: b,
      category: "Palette",
      isMetallic: false,
      isTransparent: false,
    );

    AddToWishlistModal.show(
      context: context,
      paint: paintObj,
      isUpdate: isInWishlist,
      onAddToWishlist: (paint, priority, _) async {
        scaffoldMessenger.showSnackBar(
          const SnackBar(
            content: Row(
              children: [
                CircularProgressIndicator(
                  valueColor: AlwaysStoppedAnimation<Color>(Colors.white),
                  strokeWidth: 2,
                ),
                SizedBox(width: 16),
                Text('Saving to wishlist...'),
              ],
            ),
            duration: Duration(seconds: 10),
            behavior: SnackBarBehavior.floating,
          ),
        );

        try {
          final firebaseUser = FirebaseAuth.instance.currentUser;
          if (firebaseUser == null) {
            scaffoldMessenger.hideCurrentSnackBar();
            scaffoldMessenger.showSnackBar(
              const SnackBar(
                content: Text(
                  'You need to be logged in to manage your wishlist',
                ),
                backgroundColor: Colors.red,
                behavior: SnackBarBehavior.floating,
              ),
            );
            return;
          }

          final userId = firebaseUser.uid;
          print('🔑 User ID detected: $userId');
          print(
            '📤 Sending paint ${paint.id} with priority $priority and userId $userId',
          );
          print('📤 Paint details: ${paint.toJson()}');
          // 👉 Lógica diferenciada entre add y update
          Map<String, dynamic> result = {};

          if (isInWishlist) {
            // Suponiendo que tienes una forma de recuperar el wishlistId:
            final wishlistId = wishlist_id; // <--- ajusta esto según tu modelo
            final bool isPriority = priority > 0;
            final token = await FirebaseAuth.instance.currentUser?.getIdToken();
            final success = await paintService.updateWishlistPriority(
              paint.id,
              wishlistId,
              isPriority,
              token as String,
              priority,
            );

            result = {
              'success': success,
              'updated': true,
              'priority': priority,
              'alreadyExists': true,
            };
          } else {
            result = await paintService.addToWishlistDirect(
              paint,
              priority,
              userId,
            );
          }

          scaffoldMessenger.hideCurrentSnackBar();
          print('✅ Complete API Wishlist result: $result');

          if (result['success'] == true) {
            final priorityText = _getPriorityText(priority);
            final message =
                result['alreadyExists'] == true
                    ? 'Updated ${paint.name} priority to $priorityText'
                    : 'Added ${paint.name} to wishlist with $priorityText priority';

            _refreshState();

            scaffoldMessenger.showSnackBar(
              SnackBar(
                content: Text(message),
                duration: const Duration(seconds: 3),
                backgroundColor: Colors.green,
                behavior: SnackBarBehavior.floating,
                action: SnackBarAction(
                  label: 'VIEW',
                  textColor: Colors.white,
                  onPressed: () {
                    Navigator.push(
                      context,
                      MaterialPageRoute(
                        builder: (context) => const WishlistScreen(),
                      ),
                    );
                  },
                ),
              ),
            );
          } else {
            print(
              '❌ Error details: ${result['raw_response'] ?? result['message']}',
            );
            scaffoldMessenger.showSnackBar(
              SnackBar(
                content: Text('Error: ${result['message']}'),
                backgroundColor: Colors.red,
                behavior: SnackBarBehavior.floating,
                duration: const Duration(seconds: 5),
                action: SnackBarAction(
                  label: 'Details',
                  textColor: Colors.white,
                  onPressed: () {
                    showDialog(
                      context: context,
                      builder:
                          (context) => AlertDialog(
                            title: const Text('Error Details'),
                            content: SingleChildScrollView(
                              child: Text(result.toString()),
                            ),
                            actions: [
                              TextButton(
                                onPressed: () => Navigator.pop(context),
                                child: const Text('Close'),
                              ),
                            ],
                          ),
                    );
                  },
                ),
              ),
            );
          }
        } catch (e, stackTrace) {
          print('❌ Exception adding or updating to wishlist: $e');
          print('❌ Stack trace: $stackTrace');
          scaffoldMessenger.hideCurrentSnackBar();
          scaffoldMessenger.showSnackBar(
            SnackBar(
              content: Text('Error: $e'),
              backgroundColor: Colors.red,
              behavior: SnackBarBehavior.floating,
              duration: const Duration(seconds: 5),
            ),
          );
        }
      },
    );
  }

  /// Devuelve una descripción del nivel de prioridad.
  String _getPriorityText(int priority) {
    switch (priority) {
      case 1:
        return 'low';
      case 2:
        return 'somewhat important';
      case 3:
        return 'important';
      case 4:
        return 'very important';
      case 5:
        return 'highest';
      default:
        return '';
    }
  }

  /// Convierte un string hexadecimal en un objeto Color.
  Color _getColorFromHex(String hexColor) {
    try {
      hexColor = hexColor.replaceAll('#', '');
      if (hexColor.length == 6) {
        return Color(int.parse('FF$hexColor', radix: 16));
      }
      return Colors.red;
    } catch (e) {
      return Colors.red;
    }
  }
}

/// Función helper para mostrar el modal de la paleta.
void showPaletteModal(
  BuildContext context,
  String paletteId,
  String paletteName,
  List<PaintSelection> paints, {
  String? imagePath,
}) {
  showModalBottomSheet(
    context: context,
    isScrollControlled: true,
    backgroundColor: Colors.transparent,
    builder:
        (context) => DraggableScrollableSheet(
          initialChildSize: 0.75,
          minChildSize: 0.5,
          maxChildSize: 0.95,
          builder:
              (_, controller) => PaletteModal(
                paletteId: paletteId,
                paletteName: paletteName,
                paints: paints,
                imagePath: imagePath,
              ),
        ),
  );
}<|MERGE_RESOLUTION|>--- conflicted
+++ resolved
@@ -71,14 +71,7 @@
     required String paintId,
     required String token,
   }) async {
-<<<<<<< HEAD
     final url = Uri.parse('${Env.apiBaseUrl}/paint/paint-info/$brand/$paintId');
-    print('📤 Requesting paint info from: $url');
-=======
-    final url = Uri.parse(
-      'https://paints-api.reachu.io/api/paint/paint-info/$brand/$paintId',
-    );
->>>>>>> 3173263a
 
     try {
       final response = await http.get(
