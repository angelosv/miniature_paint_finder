--- conflicted
+++ resolved
@@ -8,13 +8,10 @@
 import 'package:firebase_auth/firebase_auth.dart' as firebase;
 import 'package:google_sign_in/google_sign_in.dart';
 import 'package:http/http.dart' as http;
-import 'package:sign_in_with_apple/sign_in_with_apple.dart';
+import 'package:sign_in_with_apple/sign_in_with_apple.dart' as apple;
 import 'package:crypto/crypto.dart';
-<<<<<<< HEAD
-=======
 import 'package:miniature_paint_finder/services/auth_stubs.dart';
 import 'package:miniature_paint_finder/utils/env.dart'; // Using stub implementation
->>>>>>> 4cbc96bb
 
 /// Custom exception for authentication errors
 class AuthException implements Exception {
@@ -530,10 +527,10 @@
       print('Generated secure nonce: ${nonce.substring(0, 10)}...');
 
       // Request credential from Apple
-      final appleCredential = await SignInWithApple.getAppleIDCredential(
+      final appleCredential = await apple.SignInWithApple.getAppleIDCredential(
         scopes: [
-          AppleIDAuthorizationScopes.email,
-          AppleIDAuthorizationScopes.fullName,
+          apple.AppleIDAuthorizationScopes.email,
+          apple.AppleIDAuthorizationScopes.fullName,
         ],
         nonce: nonce,
       );
@@ -622,11 +619,11 @@
       return _currentUser!;
     } catch (e) {
       print('Apple Sign In Error: $e');
-      if (e is SignInWithAppleAuthorizationException) {
+      if (e is apple.SignInWithAppleAuthorizationException) {
         print(
           'SignInWithAppleAuthorizationException: ${e.code} - ${e.message}',
         );
-        if (e.code == AuthorizationErrorCode.canceled) {
+        if (e.code == apple.AuthorizationErrorCode.canceled) {
           throw AuthException(
             AuthErrorCode.cancelled,
             'Apple sign in was cancelled',
