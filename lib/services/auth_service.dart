--- conflicted
+++ resolved
@@ -8,12 +8,8 @@
 import 'package:firebase_auth/firebase_auth.dart' as firebase;
 import 'package:google_sign_in/google_sign_in.dart';
 import 'package:http/http.dart' as http;
-<<<<<<< HEAD
 import 'package:miniature_paint_finder/services/notification_service.dart';
-import 'package:sign_in_with_apple/sign_in_with_apple.dart';
-=======
 // import 'package:sign_in_with_apple/sign_in_with_apple.dart'; // Disabled in this branch
->>>>>>> 28f06f26
 import 'package:crypto/crypto.dart';
 import 'package:miniature_paint_finder/services/auth_stubs.dart'; // Using stub implementation
 
@@ -529,104 +525,12 @@
   /// Sign in with Apple
   @override
   Future<User> signInWithApple() async {
-<<<<<<< HEAD
-    try {
-      // Constante para desactivar Sign in with Apple en desarrollo sin cuenta de Apple Developer
-      const bool disableForDevelopment = true;
-
-      if (disableForDevelopment) {
-        throw AuthException(
-          AuthErrorCode.platformNotSupported,
-          'Sign in with Apple desactivado para desarrollo local. ' +
-              'Cambiar constante disableForDevelopment a false cuando sea necesario.',
-        );
-      }
-
-      if (kIsWeb) {
-        // Web implementation
-        try {
-          await firebase.FirebaseAuth.instance.signInWithPopup(
-            firebase.AppleAuthProvider(),
-          );
-        } catch (e) {
-          // If popup fails, try redirect
-          await firebase.FirebaseAuth.instance.signInWithRedirect(
-            firebase.AppleAuthProvider(),
-          );
-        }
-      } else {
-        // Mobile implementation
-        // Generate nonce for Apple sign-in
-        final rawNonce = _generateNonce();
-        final nonce = _sha256ofString(rawNonce);
-
-        // Request credential from Apple
-        final appleCredential = await SignInWithApple.getAppleIDCredential(
-          scopes: [
-            AppleIDAuthorizationScopes.email,
-            AppleIDAuthorizationScopes.fullName,
-          ],
-          nonce: nonce,
-        );
-
-        // Create OAuthCredential
-        final oauthCredential = firebase.OAuthProvider('apple.com').credential(
-          idToken: appleCredential.identityToken!,
-          rawNonce: rawNonce,
-        );
-
-        // Sign in with Firebase
-        await firebase.FirebaseAuth.instance.signInWithCredential(
-          oauthCredential,
-        );
-      }
-
-      // Update user display name if needed
-      await _updateDisplayNameIfNeeded();
-
-      // Convertir el usuario de Firebase a nuestro modelo de User
-      final firebaseUser = firebase.FirebaseAuth.instance.currentUser!;
-      _currentUser = User(
-        id: firebaseUser.uid,
-        name: firebaseUser.displayName ?? 'User',
-        email: firebaseUser.email ?? '',
-        createdAt: DateTime.now(),
-        lastLoginAt: DateTime.now(),
-        authProvider: 'apple',
-      );
-
-      _authStateController.add(_currentUser);
-      await NotificationService.saveFcmToken();
-
-      return _currentUser!;
-    } catch (e) {
-      print('Apple Sign In Error: $e');
-      if (e is SignInWithAppleAuthorizationException) {
-        if (e.code == AuthorizationErrorCode.canceled) {
-          throw AuthException(
-            AuthErrorCode.cancelled,
-            'Apple sign in was cancelled',
-          );
-        } else {
-          throw AuthException(
-            AuthErrorCode.unknown,
-            'Apple sign in failed: ${e.message}',
-          );
-        }
-      } else if (e is AuthException) {
-        rethrow;
-      } else {
-        throw AuthException(AuthErrorCode.unknown, 'Apple sign in failed: $e');
-      }
-    }
-=======
     // Apple Sign In is completely disabled in this branch
     print('Apple Sign In was attempted but is disabled in this branch');
     throw AuthException(
       AuthErrorCode.platformNotSupported,
       'Sign in with Apple is disabled in this build',
     );
->>>>>>> 28f06f26
   }
 
   /// Sign in with custom token
