--- conflicted
+++ resolved
@@ -7,11 +7,8 @@
 	objects = {
 
 /* Begin PBXBuildFile section */
-<<<<<<< HEAD
-=======
 		02A676572DDD04170011DD9C /* GoogleService-Info.plist in Resources */ = {isa = PBXBuildFile; fileRef = 02A676562DDD04170011DD9C /* GoogleService-Info.plist */; };
 		02A676582DDD04170011DD9C /* GoogleService-Info.plist in Resources */ = {isa = PBXBuildFile; fileRef = 02A676562DDD04170011DD9C /* GoogleService-Info.plist */; };
->>>>>>> 8d863db1
 		05F6F45E5319A030606F39C2 /* Pods_RunnerTests.framework in Frameworks */ = {isa = PBXBuildFile; fileRef = BA0BE8B5A60E177F8CCA51D1 /* Pods_RunnerTests.framework */; };
 		1498D2341E8E89220040F4C2 /* GeneratedPluginRegistrant.m in Sources */ = {isa = PBXBuildFile; fileRef = 1498D2331E8E89220040F4C2 /* GeneratedPluginRegistrant.m */; };
 		331C808B294A63AB00263BE5 /* RunnerTests.swift in Sources */ = {isa = PBXBuildFile; fileRef = 331C807B294A618700263BE5 /* RunnerTests.swift */; };
@@ -47,10 +44,7 @@
 /* End PBXCopyFilesBuildPhase section */
 
 /* Begin PBXFileReference section */
-<<<<<<< HEAD
-=======
 		02A676562DDD04170011DD9C /* GoogleService-Info.plist */ = {isa = PBXFileReference; lastKnownFileType = text.plist.xml; path = "GoogleService-Info.plist"; sourceTree = "<group>"; };
->>>>>>> 8d863db1
 		109E720F0B3187F2B2289818 /* Pods-RunnerTests.debug.xcconfig */ = {isa = PBXFileReference; includeInIndex = 1; lastKnownFileType = text.xcconfig; name = "Pods-RunnerTests.debug.xcconfig"; path = "Target Support Files/Pods-RunnerTests/Pods-RunnerTests.debug.xcconfig"; sourceTree = "<group>"; };
 		1498D2321E8E86230040F4C2 /* GeneratedPluginRegistrant.h */ = {isa = PBXFileReference; lastKnownFileType = sourcecode.c.h; path = GeneratedPluginRegistrant.h; sourceTree = "<group>"; };
 		1498D2331E8E89220040F4C2 /* GeneratedPluginRegistrant.m */ = {isa = PBXFileReference; fileEncoding = 4; lastKnownFileType = sourcecode.c.objc; path = GeneratedPluginRegistrant.m; sourceTree = "<group>"; };
@@ -275,10 +269,7 @@
 			files = (
 				97C147011CF9000F007C117D /* LaunchScreen.storyboard in Resources */,
 				3B3967161E833CAA004F5970 /* AppFrameworkInfo.plist in Resources */,
-<<<<<<< HEAD
-=======
 				02A676572DDD04170011DD9C /* GoogleService-Info.plist in Resources */,
->>>>>>> 8d863db1
 				97C146FE1CF9000F007C117D /* Assets.xcassets in Resources */,
 				97C146FC1CF9000F007C117D /* Main.storyboard in Resources */,
 			);
@@ -509,10 +500,7 @@
 				DEVELOPMENT_TEAM = U4R2B2U7E6;
 				ENABLE_BITCODE = NO;
 				INFOPLIST_FILE = Runner/Info.plist;
-<<<<<<< HEAD
-=======
 				IPHONEOS_DEPLOYMENT_TARGET = 15.6;
->>>>>>> 8d863db1
 				LD_RUNPATH_SEARCH_PATHS = (
 					"$(inherited)",
 					"@executable_path/Frameworks",
@@ -697,10 +685,7 @@
 				DEVELOPMENT_TEAM = U4R2B2U7E6;
 				ENABLE_BITCODE = NO;
 				INFOPLIST_FILE = Runner/Info.plist;
-<<<<<<< HEAD
-=======
 				IPHONEOS_DEPLOYMENT_TARGET = 15.6;
->>>>>>> 8d863db1
 				LD_RUNPATH_SEARCH_PATHS = (
 					"$(inherited)",
 					"@executable_path/Frameworks",
@@ -725,10 +710,7 @@
 				DEVELOPMENT_TEAM = U4R2B2U7E6;
 				ENABLE_BITCODE = NO;
 				INFOPLIST_FILE = Runner/Info.plist;
-<<<<<<< HEAD
-=======
 				IPHONEOS_DEPLOYMENT_TARGET = 15.6;
->>>>>>> 8d863db1
 				LD_RUNPATH_SEARCH_PATHS = (
 					"$(inherited)",
 					"@executable_path/Frameworks",
